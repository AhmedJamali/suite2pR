import setuptools

with open("README.md", "r") as fh:
    long_description = fh.read()

setuptools.setup(
    name="suite2p",
    author="Marius Pachitariu and Carsen Stringer",
    author_email="marius10p@gmail.com",
    description="Pipeline for calcium imaging",
    long_description=long_description,
    long_description_content_type="text/markdown",
    url="https://github.com/MouseLand/suite2p",
    packages=setuptools.find_packages(),
    setup_requires=[
      'pytest-runner',
      'setuptools_scm',
    ],
    use_scm_version=True,
    install_requires=[
      'natsort',
      'rastermap>0.1.0',
      'tifffile',
      'scanimage-tiff-reader>=1.4.1',
      'pyqtgraph',
      'importlib-metadata',
      'paramiko'
    ],
    tests_require=[
      'pytest',
<<<<<<< HEAD
=======
      'pynwb',
      'pytest-qt',
>>>>>>> 4564a89d
    ],
    extras_require={
      "docs": [
        'sphinx>=3.0',
        'sphinxcontrib-apidoc',
        'sphinx_rtd_theme',
        'sphinx-prompt',
        'sphinx-autodoc-typehints',
      ],
      # Note: Available in pypi, but cleaner to install as pyqt from conda.
      "gui": [
        "pyqt5",
        "pyqt5-tools",
        "pyqt5.sip",
      ],
      # Note: Not currently available in pip: use conda to install.
      "mkl": [
        "mkl_fft>=1.0.10",
        "mkl>=2019.3",
      ],
      "data": [
        "dvc>=1.1",
        "pydrive2",
      ],
      "nwb": [
        "pynwb<1.4",
      ]
    },
    include_package_data=True,
    classifiers=[
        "Programming Language :: Python :: 3",
        "License :: OSI Approved :: GNU General Public License v3 (GPLv3)",
        "Operating System :: OS Independent",
    ],
      entry_points = {
        'console_scripts': [
          'suite2p = suite2p.__main__:main',
          'reg_metrics = benchmarks.registration_metrics:main',
          'tiff2scanimage = scripts.make_tiff_scanimage_compatible:main',
        ]
        },
)<|MERGE_RESOLUTION|>--- conflicted
+++ resolved
@@ -28,11 +28,7 @@
     ],
     tests_require=[
       'pytest',
-<<<<<<< HEAD
-=======
-      'pynwb',
       'pytest-qt',
->>>>>>> 4564a89d
     ],
     extras_require={
       "docs": [
