--- conflicted
+++ resolved
@@ -4,20 +4,4 @@
   - pip
   - mkl_fft=1.0.10
   - mkl=2019.3
-<<<<<<< HEAD
-  - numpy>=1.16
-  - numba>=0.43.1
-  - matplotlib
-  - scipy
-  - h5py
-  - scikit-learn
-  - pyqt
-  - pyqtgraph
-  - natsort
-  - pip:
-    - rastermap>0.1.0
-    - tifffile
-    - scanimage-tiff-reader
-=======
-  - pyqt
->>>>>>> f68e495e
+  - pyqt