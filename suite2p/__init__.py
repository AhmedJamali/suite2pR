from .version import version
from .default_ops import default_ops
<<<<<<< HEAD
from .run_s2p import run_s2p
from .detection import ROI, detection_wrapper
from .classification import classify
from .extraction import extraction_wrapper
from .registration import registration_wrapper
=======
from .run_s2p import run_s2p, run_plane, pipeline
from .detection import ROI
>>>>>>> aea0cde5

name = "suite2p"<|MERGE_RESOLUTION|>--- conflicted
+++ resolved
@@ -1,14 +1,9 @@
 from .version import version
 from .default_ops import default_ops
-<<<<<<< HEAD
-from .run_s2p import run_s2p
+from .run_s2p import run_s2p, run_plane, pipeline
 from .detection import ROI, detection_wrapper
 from .classification import classify
 from .extraction import extraction_wrapper
 from .registration import registration_wrapper
-=======
-from .run_s2p import run_s2p, run_plane, pipeline
-from .detection import ROI
->>>>>>> aea0cde5
 
 name = "suite2p"