import sys
import os
import shutil
import time
import numpy as np
from PyQt5 import QtGui, QtCore
import pyqtgraph as pg
from pyqtgraph import GraphicsScene
from suite2p import fig, gui, classifier, visualize, reggui, classgui, merge, drawroi
from pkg_resources import iter_entry_points
from scipy.ndimage import gaussian_filter1d
from scipy.interpolate import interp1d
from scipy import io
import warnings

def resample_frames(y, x, xt):
    ''' resample y (defined at x) at times xt '''
    ts = x.size / xt.size
    y = gaussian_filter1d(y, np.ceil(ts/2), axis=0)
    f = interp1d(x,y,fill_value="extrapolate")
    yt = f(xt)
    return yt

class MainW(QtGui.QMainWindow):
    def __init__(self, statfile=None):
        super(MainW, self).__init__()
        pg.setConfigOptions(imageAxisOrder="row-major")
<<<<<<< HEAD
        self.setGeometry(0, 0, 1500, 400)
=======
        self.setGeometry(50, 50, 1500, 800)
>>>>>>> 13829208
        self.setWindowTitle("suite2p (run pipeline or load stat.npy)")
        icon_path = os.path.join(
            os.path.dirname(os.path.realpath(__file__)), "logo/logo.png"
        )
        app_icon = QtGui.QIcon()
        app_icon.addFile(icon_path, QtCore.QSize(16, 16))
        app_icon.addFile(icon_path, QtCore.QSize(24, 24))
        app_icon.addFile(icon_path, QtCore.QSize(32, 32))
        app_icon.addFile(icon_path, QtCore.QSize(48, 48))
        app_icon.addFile(icon_path, QtCore.QSize(96, 96))
        app_icon.addFile(icon_path, QtCore.QSize(256, 256))
        self.setWindowIcon(app_icon)
        self.setStyleSheet("QMainWindow {background: 'black';}")
        self.stylePressed = ("QPushButton {Text-align: left; "
                             "background-color: rgb(100,50,100); "
                             "color:white;}")
        self.styleUnpressed = ("QPushButton {Text-align: left; "
                               "background-color: rgb(50,50,50); "
                               "color:white;}")
        self.styleInactive = ("QPushButton {Text-align: left; "
                              "background-color: rgb(50,50,50); "
                              "color:gray;}")
        self.loaded = False
        self.ops_plot = []
        ### first time running, need to check for user files
        # check for classifier file
        self.classfile = os.path.join(os.path.abspath(os.path.dirname(__file__)),
            "classifiers/classifier_user.npy",
        )
        self.classorig = os.path.join(os.path.abspath(os.path.dirname(__file__)),
            "classifiers/classifier.npy"
        )
        if not os.path.isfile(self.classfile):
            shutil.copy(self.classorig, self.classfile)
        # check for ops file (for running suite2p)
        self.opsorig = os.path.join(os.path.abspath(os.path.dirname(__file__)),
                                          'ops/ops.npy')
        self.opsfile = os.path.join(os.path.abspath(os.path.dirname(__file__)),
                                          'ops/ops_user.npy')
        if not os.path.isfile(self.opsfile):
            shutil.copy(self.opsorig, self.opsfile)


        # default plot options
        self.ops_plot.append(True)
        for k in range(6):
            self.ops_plot.append(0)

        # --------------- MENU BAR --------------------------
        # run suite2p from scratch
        runS2P = QtGui.QAction("&Run suite2p ", self)
        runS2P.setShortcut("Ctrl+R")
        runS2P.triggered.connect(self.run_suite2p)
        self.addAction(runS2P)

        # load processed data
        loadProc = QtGui.QAction("&Load processed data", self)
        loadProc.setShortcut("Ctrl+L")
        loadProc.triggered.connect(self.load_dialog)
        self.addAction(loadProc)

        # load a behavioral trace
        self.loadBeh = QtGui.QAction(
            "Load behavior or stim trace (1D only)", self
        )
        self.loadBeh.triggered.connect(self.load_behavior)
        self.loadBeh.setEnabled(False)
        self.addAction(self.loadBeh)

        # save to matlab file
        self.saveMat = QtGui.QAction("&Save to mat file (*.mat)", self)
        self.saveMat.setShortcut("Ctrl+S")
        self.saveMat.triggered.connect(self.save_mat)
        self.saveMat.setEnabled(False)
        self.addAction(self.saveMat)


        # export figure
        exportFig = QtGui.QAction("Export as image (svg)", self)
        exportFig.triggered.connect(self.export_fig)
        exportFig.setEnabled(True)
        self.addAction(exportFig)

        # export figure
        self.manual = QtGui.QAction("Manual labelling", self)
        self.manual.triggered.connect(self.manual_label)
        self.manual.setEnabled(False)

        # make mainmenu!
        main_menu = self.menuBar()
        file_menu = main_menu.addMenu("&File")
        file_menu.addAction(runS2P)
        file_menu.addAction(loadProc)
        file_menu.addAction(self.loadBeh)
        file_menu.addAction(self.saveMat)
        file_menu.addAction(exportFig)
        file_menu.addAction(self.manual)
        # classifier menu
        self.trainfiles = []
        self.statlabels = None
        self.loadMenu = QtGui.QMenu("Load", self)
        self.loadClass = QtGui.QAction("from file", self)
        self.loadClass.triggered.connect(self.load_classifier)
        self.loadClass.setEnabled(False)
        self.loadMenu.addAction(self.loadClass)
        self.loadUClass = QtGui.QAction("default classifier", self)
        self.loadUClass.triggered.connect(self.load_default_classifier)
        self.loadUClass.setEnabled(False)
        self.loadMenu.addAction(self.loadUClass)
        self.loadSClass = QtGui.QAction("built-in classifier", self)
        self.loadSClass.triggered.connect(self.load_s2p_classifier)
        self.loadSClass.setEnabled(False)
        self.loadMenu.addAction(self.loadSClass)
        self.loadTrain = QtGui.QAction("Build", self)
        self.loadTrain.triggered.connect(lambda: classgui.load_list(self))
        self.loadTrain.setEnabled(False)
        self.saveDefault = QtGui.QAction("Save loaded as default", self)
        self.saveDefault.triggered.connect(self.class_default)
        self.saveDefault.setEnabled(False)
        self.resetDefault = QtGui.QAction("Reset default to built-in", self)
        self.resetDefault.triggered.connect(self.reset_default)
        self.resetDefault.setEnabled(True)
        class_menu = main_menu.addMenu("&Classifier")
        class_menu.addMenu(self.loadMenu)
        class_menu.addAction(self.loadTrain)
        class_menu.addAction(self.resetDefault)
        class_menu.addAction(self.saveDefault)

        # visualizations menuBar
        vis_menu = main_menu.addMenu("&Visualizations")
        self.visualizations = QtGui.QAction("&Visualize selected cells", self)
        self.visualizations.triggered.connect(self.vis_window)
        self.visualizations.setEnabled(False)
        vis_menu.addAction(self.visualizations)
        self.visualizations.setShortcut("Ctrl+V")
        self.custommask = QtGui.QAction("Load custom hue for ROIs (*.npy)", self)
        self.custommask.triggered.connect(self.load_custom_mask)
        self.custommask.setEnabled(False)
        vis_menu.addAction(self.custommask)

        # registration menuBar
        reg_menu = main_menu.addMenu("&Registration")
        self.reg = QtGui.QAction("View registered &binary", self)
        self.reg.triggered.connect(self.reg_window)
        self.reg.setShortcut("Ctrl+B")
        self.reg.setEnabled(True)
        self.regPC = QtGui.QAction("View registration &Metrics", self)
        self.regPC.triggered.connect(self.regPC_window)
        self.regPC.setShortcut("Ctrl+M")
        self.regPC.setEnabled(True)
        reg_menu.addAction(self.reg)
        reg_menu.addAction(self.regPC)

        # merge menuBar
        merge_menu = main_menu.addMenu("&Merge ROIs")
        self.sugMerge = QtGui.QAction("Auto-suggest merges", self)
        self.sugMerge.triggered.connect(self.suggest_merge)
        self.sugMerge.setEnabled(False)
        self.saveMerge = QtGui.QAction("&Append merges to npy files", self)
        self.saveMerge.triggered.connect(self.save_merge)
        self.saveMerge.setEnabled(False)
        merge_menu.addAction(self.sugMerge)
        merge_menu.addAction(self.saveMerge)

        # plugin menu
        self.plugins = {}
        plugin_menu = main_menu.addMenu('&Plugins')
        for entry_pt in iter_entry_points(group='suite2p.plugin', name=None):
            self.plugins[entry_pt.name] = QtGui.QAction(entry_pt.menu, self)
            self.plugins[entry_pt.name].triggered.connect(entry_pt.window)
            plugin_menu.addAction(self.plugins[entry_pt.name])

        # --------- MAIN WIDGET LAYOUT ---------------------
        cwidget = QtGui.QWidget()
        self.l0 = QtGui.QGridLayout()
        cwidget.setLayout(self.l0)
        self.setCentralWidget(cwidget)
        # ROI CHECKBOX
        self.l0.setVerticalSpacing(4)
        self.checkBox = QtGui.QCheckBox("ROIs On [space bar]")
        self.checkBox.setStyleSheet("color: white;")
        self.checkBox.stateChanged.connect(self.ROIs_on)
        self.checkBox.toggle()
        self.l0.addWidget(self.checkBox, 0, 0, 1, 2)
        # number of ROIs in each image
        self.lcell0 = QtGui.QLabel("")
        self.lcell0.setStyleSheet("color: white;")
        self.lcell0.setAlignment(QtCore.Qt.AlignRight | QtCore.Qt.AlignVCenter)
        self.l0.addWidget(self.lcell0, 0, 12, 1, 2)
        self.lcell1 = QtGui.QLabel("")
        self.lcell1.setStyleSheet("color: white;")
        self.l0.addWidget(self.lcell1, 0, 20, 1, 2)
        # buttons to draw a square on view
        self.topbtns = QtGui.QButtonGroup()
        ql = QtGui.QLabel("select cells")
        ql.setStyleSheet("color: white;")
        ql.setFont(QtGui.QFont("Arial", 8, QtGui.QFont.Bold))
        self.l0.addWidget(ql, 0, 2, 1, 2)
        pos = [2, 3, 4]
        for b in range(3):
            btn = gui.TopButton(b, self)
            btn.setFont(QtGui.QFont("Arial", 8))
            self.topbtns.addButton(btn, b)
            self.l0.addWidget(btn, 0, (pos[b]) * 2, 1, 2)
            btn.setEnabled(False)
        self.topbtns.setExclusive(True)
        self.isROI = False
        self.ROIplot = 0
        ql = QtGui.QLabel("n=")
        ql.setAlignment(QtCore.Qt.AlignRight | QtCore.Qt.AlignVCenter)
        ql.setStyleSheet("color: white;")
        ql.setFont(QtGui.QFont("Arial", 8, QtGui.QFont.Bold))
        self.l0.addWidget(ql, 0, 10, 1, 1)
        # self.l0.setColumnStretch(5,0.1)
        self.topedit = QtGui.QLineEdit(self)
        self.topedit.setValidator(QtGui.QIntValidator(0, 500))
        self.topedit.setText("40")
        self.ntop = 40
        self.topedit.setFixedWidth(35)
        self.topedit.setAlignment(QtCore.Qt.AlignRight)
        self.topedit.returnPressed.connect(self.top_number_chosen)
        self.l0.addWidget(self.topedit, 0, 11, 1, 1)
        # minimize view
        self.sizebtns = QtGui.QButtonGroup(self)
        b = 0
        labels = [" cells", " both", " not cells"]
        for l in labels:
            btn = gui.SizeButton(b, l, self)
            self.sizebtns.addButton(btn, b)
            self.l0.addWidget(btn, 0, 14 + 2 * b, 1, 2)
            btn.setEnabled(False)
            if b == 1:
                btn.setEnabled(True)
            b += 1
        self.sizebtns.setExclusive(True)

        ##### -------- MAIN PLOTTING AREA ---------- ####################
        self.win = pg.GraphicsLayoutWidget()
        self.win.move(600, 0)
        self.win.resize(1000, 500)
        self.l0.addWidget(self.win, 1, 2, 41, 30)
        layout = self.win.ci.layout
        # --- cells image
        self.p1 = self.win.addViewBox(
            lockAspect=True,
            name="plot1",
            border=[100, 100, 100],
            row=0,
            col=0,
            invertY=True,
        )
        self.img1 = pg.ImageItem()
        self.p1.setMenuEnabled(False)
        self.p1.scene().contextMenuItem = self.p1
        data = np.zeros((700, 512, 3))
        self.img1.setImage(data)
        self.p1.addItem(self.img1)
        # --- noncells image
        self.p2 = self.win.addViewBox(
            lockAspect=True,
            name="plot2",
            border=[100, 100, 100],
            row=0,
            col=1,
            invertY=True,
        )
        self.p2.setMenuEnabled(False)
        self.p2.scene().contextMenuItem = self.p2
        self.img2 = pg.ImageItem()
        self.img2.setImage(data)
        self.p2.addItem(self.img2)
        self.p2.setXLink("plot1")
        self.p2.setYLink("plot1")
        # --- fluorescence trace plot
        self.p3 = self.win.addPlot(row=1, col=0, colspan=2)
        self.win.ci.layout.setRowStretchFactor(0, 2)
        layout.setColumnMinimumWidth(0, 1)
        layout.setColumnMinimumWidth(1, 1)
        layout.setHorizontalSpacing(20)
        self.p3.setMouseEnabled(x=True, y=False)
        self.p3.enableAutoRange(x=True, y=True)
        self.win.scene().sigMouseClicked.connect(self.plot_clicked)
        # self.key_on(self.win.scene().keyPressEvent)
        self.show()
        self.win.show()

        ###### --------- QUADRANT AND VIEW AND COLOR BUTTONS ---------- #############
        self.views = [
            "Q: ROIs",
            "W: mean img",
            "E: mean img (enhanced)",
            "R: correlation map",
            "T: max projection",
            "Y: mean img (chan2, corrected)",
            "U: mean img (chan2)",
        ]
        self.colors = [
            "A: random",
            "S: skew",
            "D: compact",
            "F: footprint",
            "G: aspect_ratio",
            "H: chan2_prob",
            "J: classifier, cell prob=",
            "K: correlations, bin=",
        ]

        # quadrant buttons
        self.quadbtns = QtGui.QButtonGroup(self)
        #vlabel = QtGui.QLabel(self)
        #vlabel.setText("<font color='white'>Background</font>")
        #vlabel.setFont(boldfont)
        #vlabel.resize(vlabel.minimumSizeHint())
        #self.l0.addWidget(vlabel, 1, 0, 1, 1)
        for b in range(9):
            btn = gui.QuadButton(b, ' '+str(b+1), self)
            self.quadbtns.addButton(btn, b)
            self.l0.addWidget(btn, 0 + self.quadbtns.button(b).ypos, 29 + self.quadbtns.button(b).xpos, 1, 1)
            btn.setEnabled(False)
            b += 1
        self.quadbtns.setExclusive(True)

        # view buttons
        b = 0
        boldfont = QtGui.QFont("Arial", 10, QtGui.QFont.Bold)
        self.viewbtns = QtGui.QButtonGroup(self)
        vlabel = QtGui.QLabel(self)
        vlabel.setText("<font color='white'>Background</font>")
        vlabel.setFont(boldfont)
        vlabel.resize(vlabel.minimumSizeHint())
        self.l0.addWidget(vlabel, 1, 0, 1, 1)
        for names in self.views:
            btn = gui.ViewButton(b, "&" + names, self)
            self.viewbtns.addButton(btn, b)
            self.l0.addWidget(btn, b + 2, 0, 1, 2)
            btn.setEnabled(False)
            b += 1
        self.viewbtns.setExclusive(True)
        # color buttons
        self.colorbtns = QtGui.QButtonGroup(self)
        clabel = QtGui.QLabel(self)
        clabel.setText("<font color='white'>Colors</font>")
        clabel.setFont(boldfont)
        self.l0.addWidget(clabel, b + 3, 0, 1, 2)
        nv = b + 3
        b = 0
        # colorbars for different statistics
        colorsAll = self.colors.copy()
        colorsAll.append("L: corr with 1D var, bin= ^^^")
        colorsAll.append("M: rastermap / custom")
        for names in colorsAll:
            btn = gui.ColorButton(b, "&" + names, self)
            self.colorbtns.addButton(btn, b)
            if b == len(self.colors) - 1 or b==5 or b==6:
                self.l0.addWidget(btn, nv + b + 1, 0, 1, 1)
            else:
                self.l0.addWidget(btn, nv + b + 1, 0, 1, 2)
            btn.setEnabled(False)
            if b < len(self.colors):
                self.colors[b] = self.colors[b][3:]
            b += 1
        self.chan2edit = QtGui.QLineEdit(self)
        self.chan2edit.setText("0.6")
        self.chan2edit.setFixedWidth(40)
        self.chan2edit.setAlignment(QtCore.Qt.AlignRight)
        self.chan2edit.returnPressed.connect(self.chan2_prob)
        self.l0.addWidget(self.chan2edit, nv + b - 4, 1, 1, 1)

        self.probedit = QtGui.QLineEdit(self)
        self.probedit.setText("0.5")
        self.probedit.setFixedWidth(40)
        self.probedit.setAlignment(QtCore.Qt.AlignRight)
        self.probedit.returnPressed.connect(
            lambda: classgui.apply(self)
        )
        self.l0.addWidget(self.probedit, nv + b - 3, 1, 1, 1)


        self.binedit = QtGui.QLineEdit(self)
        self.binedit.setValidator(QtGui.QIntValidator(0, 500))
        self.binedit.setText("0")
        self.binedit.setFixedWidth(40)
        self.binedit.setAlignment(QtCore.Qt.AlignRight)
        self.binedit.returnPressed.connect(
            lambda: self.mode_change(self.activityMode)
        )
        self.l0.addWidget(self.binedit, nv + b - 2, 1, 1, 1)
        self.bend = nv + b + 4
        colorbarW = pg.GraphicsLayoutWidget()
        colorbarW.setMaximumHeight(60)
        colorbarW.setMaximumWidth(150)
        colorbarW.ci.layout.setRowStretchFactor(0, 2)
        colorbarW.ci.layout.setContentsMargins(0, 0, 0, 0)
        self.l0.addWidget(colorbarW, nv + b + 2, 0, 1, 2)
        self.colorbar = pg.ImageItem()
        cbar = colorbarW.addViewBox(row=0, col=0, colspan=3)
        cbar.setMenuEnabled(False)
        cbar.addItem(self.colorbar)
        self.clabel = [
            colorbarW.addLabel("0.0", color=[255, 255, 255], row=1, col=0),
            colorbarW.addLabel("0.5", color=[255, 255, 255], row=1, col=1),
            colorbarW.addLabel("1.0", color=[255, 255, 255], row=1, col=2),
        ]

        # ----- CLASSIFIER BUTTONS -------
        cllabel = QtGui.QLabel("")
        cllabel.setFont(boldfont)
        cllabel.setText("<font color='white'>Classifier</font>")
        self.classLabel = QtGui.QLabel("<font color='white'>not loaded (using prob from iscell.npy)</font>")
        self.classLabel.setFont(QtGui.QFont("Arial", 8))
        self.l0.addWidget(cllabel, self.bend + 1, 0, 1, 2)
        self.l0.addWidget(self.classLabel, self.bend + 2, 0, 1, 2)
        self.addtoclass = QtGui.QPushButton(" add current data to classifier")
        self.addtoclass.setFont(QtGui.QFont("Arial", 8, QtGui.QFont.Bold))
        self.addtoclass.clicked.connect(lambda: classgui.add_to(self))
        self.addtoclass.setStyleSheet(self.styleInactive)
        self.l0.addWidget(self.addtoclass, self.bend + 3, 0, 1, 2)
        # ------ CELL STATS --------
        # which stats
        self.bend = self.bend + 4
        self.stats_to_show = [
            "med",
            "npix",
            "skew",
            "compact",
            "footprint",
            "aspect_ratio"
        ]
        lilfont = QtGui.QFont("Arial", 8)
        qlabel = QtGui.QLabel(self)
        qlabel.setFont(boldfont)
        qlabel.setText("<font color='white'>Selected ROI:</font>")
        self.l0.addWidget(qlabel, self.bend, 0, 1, 2)
        self.ROIedit = QtGui.QLineEdit(self)
        self.ROIedit.setValidator(QtGui.QIntValidator(0, 10000))
        self.ROIedit.setText("0")
        self.ROIedit.setFixedWidth(45)
        self.ROIedit.setAlignment(QtCore.Qt.AlignRight)
        self.ROIedit.returnPressed.connect(self.number_chosen)
        self.l0.addWidget(self.ROIedit, self.bend + 1, 0, 1, 1)
        self.ROIstats = []
        self.ROIstats.append(qlabel)
        for k in range(1, len(self.stats_to_show) + 1):
            llabel = QtGui.QLabel(self.stats_to_show[k - 1])
            self.ROIstats.append(llabel)
            self.ROIstats[k].setFont(lilfont)
            self.ROIstats[k].setStyleSheet("color: white;")
            self.ROIstats[k].resize(self.ROIstats[k].minimumSizeHint())
            self.l0.addWidget(self.ROIstats[k], self.bend + 2 + k, 0, 1, 2)
        self.l0.addWidget(QtGui.QLabel(""), self.bend + 3 + k, 0, 1, 2)
        self.l0.setRowStretch(self.bend + 3 + k, 1)
        # combo box to decide what kind of activity to view
        qlabel = QtGui.QLabel(self)
        qlabel.setText("<font color='white'>Activity mode:</font>")
        self.l0.addWidget(qlabel, self.bend + k + 4, 0, 1, 1)
        self.comboBox = QtGui.QComboBox(self)
        self.comboBox.setFixedWidth(100)
        self.l0.addWidget(self.comboBox, self.bend + k + 5, 0, 1, 1)
        self.comboBox.addItem("F")
        self.comboBox.addItem("Fneu")
        self.comboBox.addItem("F - 0.7*Fneu")
        self.comboBox.addItem("deconvolved")
        self.activityMode = 3
        self.comboBox.setCurrentIndex(self.activityMode)
        self.comboBox.currentIndexChanged.connect(self.mode_change)
        # up/down arrows to resize view
        self.level = 1
        self.arrowButtons = [
            QtGui.QPushButton(u" \u25b2"),
            QtGui.QPushButton(u" \u25bc"),
        ]
        self.arrowButtons[0].clicked.connect(self.expand_trace)
        self.arrowButtons[1].clicked.connect(self.collapse_trace)
        b = 0
        for btn in self.arrowButtons:
            btn.setMaximumWidth(22)
            btn.setFont(QtGui.QFont("Arial", 11, QtGui.QFont.Bold))
            btn.setStyleSheet(self.styleUnpressed)
            self.l0.addWidget(
                btn,
                self.bend + 4 + k + b, 1, 1, 1,
                QtCore.Qt.AlignRight
            )
            b += 1
        self.pmButtons = [QtGui.QPushButton(" +"), QtGui.QPushButton(" -")]
        self.pmButtons[0].clicked.connect(self.expand_scale)
        self.pmButtons[1].clicked.connect(self.collapse_scale)
        b = 0
        self.sc = 2
        for btn in self.pmButtons:
            btn.setMaximumWidth(22)
            btn.setFont(QtGui.QFont("Arial", 11, QtGui.QFont.Bold))
            btn.setStyleSheet(self.styleUnpressed)
            self.l0.addWidget(btn, self.bend + 4 + k + b, 1, 1, 1)
            b += 1
        # choose max # of cells plotted
        self.l0.addWidget(
            QtGui.QLabel("<font color='white'>max # plotted:</font>"),
            self.bend + 6 + k,
            0,
            1,
            1,
        )
        self.ncedit = QtGui.QLineEdit(self)
        self.ncedit.setValidator(QtGui.QIntValidator(0, 400))
        self.ncedit.setText("40")
        self.ncedit.setFixedWidth(35)
        self.ncedit.setAlignment(QtCore.Qt.AlignRight)
        self.ncedit.returnPressed.connect(self.nc_chosen)
        self.l0.addWidget(self.ncedit, self.bend + 7 + k, 0, 1, 1)
        #Agus
        # Deconv CHECKBOX
        self.l0.setVerticalSpacing(4)
        self.checkBoxd = QtGui.QCheckBox("Deconvolved [N]")
        self.checkBoxd.setStyleSheet("color: white;")
        self.checkBoxd.stateChanged.connect(self.deconv_on)
        self.deconvOn = True
        self.checkBoxd.toggle()
        self.l0.addWidget(self.checkBoxd,
        self.bend + 7 + k,
        4,
        1, 2)
        # neuropil CHECKBOX
        self.l0.setVerticalSpacing(4)
        self.checkBoxn = QtGui.QCheckBox("Neuropil [B]")
        self.checkBoxn.setStyleSheet("color: red;")
        self.checkBoxn.stateChanged.connect(self.neuropil_on)
        self.neuropilOn = True
        self.checkBoxn.toggle()
        self.l0.addWidget(self.checkBoxn,
        self.bend + 7 + k,
        6,
        1, 2)
        # traces CHECKBOX
        self.l0.setVerticalSpacing(4)
        self.checkBoxt = QtGui.QCheckBox("Fluorescence [V]")
        self.checkBoxt.setStyleSheet("color: blue;")
        self.checkBoxt.stateChanged.connect(self.traces_on)
        self.tracesOn = True
        self.checkBoxt.toggle()
        self.l0.addWidget(self.checkBoxt,
        self.bend + 7 + k,
        8,
        1, 2)
        # initialize merges
        self.merged = []
        self.rastermap = False
        model = np.load(self.classorig, allow_pickle=True).item()
        self.default_keys = model["keys"]

        # load initial file
<<<<<<< HEAD
        #Agus
        #statfile = '/groups/hackathon/data/guest1/DG/2/suite2p/plane0/stat.npy'
=======
        #statfile = 'D:/grive/suite2python/BootCamp/cerebellum/stat.npy'
>>>>>>> 13829208
        if statfile is not None:
            self.fname = statfile
            self.load_proc()
            #self.manual_label()


    def export_fig(self):
        self.win.scene().contextMenuItem = self.p1
        self.win.scene().showExportDialog()

    def mode_change(self, i):
        '''
            changes the activity mode that is used when multiple neurons are selected
            or in visualization windows like rastermap or for correlation computation!

            activityMode =
            0 : F
            1 : Fneu
            2 : F - 0.7 * Fneu (default)
            3 : spks

            uses binning set by self.bin
        '''
        self.activityMode = i
        if self.loaded:
            # activity used for correlations
            self.bin = int(self.binedit.text())
            nb = int(np.floor(float(self.Fcell.shape[1]) / float(self.bin)))
            if i == 0:
                f = self.Fcell
            elif i == 1:
                f = self.Fneu
            elif i == 2:
                f = self.Fcell - 0.7 * self.Fneu
            else:
                f = self.Spks
            ncells = len(self.stat)
            self.Fbin = f[:, : nb * self.bin].reshape(
                (ncells, nb, self.bin)
            ).mean(axis=2)

            self.Fbin = self.Fbin - self.Fbin.mean(axis=1)[:, np.newaxis]
            self.Fstd = (self.Fbin ** 2).mean(axis=1)**0.5
            self.trange = np.arange(0, self.Fcell.shape[1])
            # if in correlation-view, recompute
            if self.ops_plot[2] == self.ops_plot[3].shape[1]:
                fig.corr_masks(self)
            elif self.ops_plot[2] == self.ops_plot[3].shape[1] + 1:
                fig.beh_masks(self)
            fig.plot_colorbar(self, self.ops_plot[2])
            M = fig.draw_masks(self)
            fig.plot_masks(self, M)
            fig.plot_trace(self)
            self.show()

    def keyPressEvent(self, event):
        if self.loaded:
            if event.modifiers() != QtCore.Qt.ControlModifier and event.modifiers() != QtCore.Qt.ShiftModifier:
                if event.key() == QtCore.Qt.Key_Return:
                    if event.modifiers()==QtCore.Qt.AltModifier:
                        if len(self.imerge) > 1:
                            self.merge_cells()
                elif event.key() == QtCore.Qt.Key_Escape:
                    self.zoom_plot(1)
                    self.zoom_plot(3)
                    self.show()
                elif event.key() == QtCore.Qt.Key_Delete:
                    self.ROI_remove()
                elif event.key() == QtCore.Qt.Key_Q:
                    self.viewbtns.button(0).setChecked(True)
                    self.viewbtns.button(0).press(self, 0)
                elif event.key() == QtCore.Qt.Key_W:
                    self.viewbtns.button(1).setChecked(True)
                    self.viewbtns.button(1).press(self, 1)
                elif event.key() == QtCore.Qt.Key_E:
                    self.viewbtns.button(2).setChecked(True)
                    self.viewbtns.button(2).press(self, 2)
                elif event.key() == QtCore.Qt.Key_R:
                    self.viewbtns.button(3).setChecked(True)
                    self.viewbtns.button(3).press(self, 3)
                elif event.key() == QtCore.Qt.Key_T:
                    self.viewbtns.button(4).setChecked(True)
                    self.viewbtns.button(4).press(self, 4)
                elif event.key() == QtCore.Qt.Key_U:
                    if "meanImg_chan2" in self.ops:
                        self.viewbtns.button(6).setChecked(True)
                        self.viewbtns.button(6).press(self, 6)
                elif event.key() == QtCore.Qt.Key_Y:
                    if "meanImg_chan2_corrected" in self.ops:
                        self.viewbtns.button(5).setChecked(True)
                        self.viewbtns.button(5).press(self, 5)
                elif event.key() == QtCore.Qt.Key_Space:
                    self.checkBox.toggle()
                #Agus
                elif event.key() == QtCore.Qt.Key_N:
                    self.checkBoxd.toggle()
                elif event.key() == QtCore.Qt.Key_B:
                    self.checkBoxn.toggle()
                elif event.key() == QtCore.Qt.Key_V:
                    self.checkBoxt.toggle()
                #
                elif event.key() == QtCore.Qt.Key_A:
                    self.colorbtns.button(0).setChecked(True)
                    self.colorbtns.button(0).press(self, 0)
                elif event.key() == QtCore.Qt.Key_S:
                    self.colorbtns.button(1).setChecked(True)
                    self.colorbtns.button(1).press(self, 1)
                elif event.key() == QtCore.Qt.Key_D:
                    self.colorbtns.button(2).setChecked(True)
                    self.colorbtns.button(2).press(self, 2)
                elif event.key() == QtCore.Qt.Key_F:
                    self.colorbtns.button(3).setChecked(True)
                    self.colorbtns.button(3).press(self, 3)
                elif event.key() == QtCore.Qt.Key_G:
                    self.colorbtns.button(4).setChecked(True)
                    self.colorbtns.button(4).press(self, 4)
                elif event.key() == QtCore.Qt.Key_H:
                    if self.hasred:
                        self.colorbtns.button(5).setChecked(True)
                        self.colorbtns.button(5).press(self, 5)
                elif event.key() == QtCore.Qt.Key_J:
                    self.colorbtns.button(6).setChecked(True)
                    self.colorbtns.button(6).press(self, 6)
                elif event.key() == QtCore.Qt.Key_K:
                    self.colorbtns.button(7).setChecked(True)
                    self.colorbtns.button(7).press(self, 7)
                elif event.key() == QtCore.Qt.Key_L:
                    if self.bloaded:
                        self.colorbtns.button(8).setChecked(True)
                        self.colorbtns.button(8).press(self, 8)
                elif event.key() == QtCore.Qt.Key_M:
                    if self.rastermap:
                        self.colorbtns.button(9).setChecked(True)
                        self.colorbtns.button(9).press(self, 9)
                elif event.key() == QtCore.Qt.Key_Left:
                    ctype = self.iscell[self.ichosen]
                    while -1:
                        self.ichosen = (self.ichosen-1)%len(self.stat)
                        if self.iscell[self.ichosen] is ctype:
                            break
                    self.imerge = [self.ichosen]
                    self.ichosen_stats()
                    M = fig.draw_masks(self)
                    fig.plot_masks(self, M)
                    fig.plot_trace(self)
                    self.zoom_to_cell()
                    self.show()
                elif event.key() == QtCore.Qt.Key_Right:
                ##Agus
                    ctype = self.iscell[self.ichosen]
                    while 1:
                        self.ichosen = (self.ichosen+1)%len(self.stat)
                        if self.iscell[self.ichosen] is ctype:
                            break
                    self.imerge = [self.ichosen]
                    self.ichosen_stats()
                    M = fig.draw_masks(self)
                    fig.plot_masks(self, M)
                    fig.plot_trace(self)
                    self.zoom_to_cell()
                    self.show()
                ##Agus
                elif event.key() == QtCore.Qt.Key_Up:
                    ctype = self.iscell[self.ichosen]
                    self.flip_plot(ctype+1)
                    while 1:
                        self.ichosen = (self.ichosen+1)%len(self.stat)
                        if self.iscell[self.ichosen] is ctype:
                            break
                    self.imerge = [self.ichosen]
                    self.ichosen_stats()
                    M = fig.draw_masks(self)
                    fig.plot_masks(self, M)
                    fig.plot_trace(self)
                    self.show()


    def suggest_merge(self):
        MergeWindow = merge.MergeWindow(self)
        MergeWindow.show()

    def merge_cells(self):
        dm = QtGui.QMessageBox.question(
            self,
            "Merge cells",
            "Do you want to merge selected cells?",
            QtGui.QMessageBox.Yes | QtGui.QMessageBox.No,
        )
        if dm == QtGui.QMessageBox.Yes:
            merge.merge_ROIs(self)
            self.merged.append(self.imerge)
            print(self.merged)
            print('merged ROIs')

    def expand_scale(self):
        self.sc += 0.5
        self.sc = np.minimum(10, self.sc)
        fig.plot_trace(self)
        self.show()

    def collapse_scale(self):
        self.sc -= 0.5
        self.sc = np.maximum(0.5, self.sc)
        fig.plot_trace(self)
        self.show()

    def expand_trace(self):
        self.level += 1
        self.level = np.minimum(5, self.level)
        self.win.ci.layout.setRowStretchFactor(1, self.level)

    def collapse_trace(self):
        self.level -= 1
        self.level = np.maximum(1, self.level)
        self.win.ci.layout.setRowStretchFactor(1, self.level)

    def nc_chosen(self):
        if self.loaded:
            fig.plot_trace(self)
            self.show()

    def top_number_chosen(self):
        self.ntop = int(self.topedit.text())
        if self.loaded:
            if not self.sizebtns.button(1).isChecked():
                for b in [1, 2]:
                    if self.topbtns.button(b).isChecked():
                        self.top_selection(b)
                        self.show()

    def top_selection(self, bid):
        self.ROI_remove()
        draw = False
        ncells = len(self.stat)
        icells = np.minimum(ncells, self.ntop)
        if bid == 1:
            top = True
        elif bid == 2:
            top = False
        if self.sizebtns.button(0).isChecked():
            wplot = 0
            draw = True
        elif self.sizebtns.button(2).isChecked():
            wplot = 1
            draw = True
        if draw:
            if self.ops_plot[2] != 0:
                # correlation view
                if self.ops_plot[2] == self.ops_plot[3].shape[1]:
                    istat = self.ops_plot[4]
                elif self.ops_plot[2] == self.ops_plot[3].shape[1] + 1:
                    istat = self.ops_plot[5]
                elif self.ops_plot[2] == self.ops_plot[3].shape[1] + 2:
                    istat = self.ops_plot[6]
                # statistics view
                else:
                    istat = self.ops_plot[3][:, self.ops_plot[2]]
                if wplot == 0:
                    icell = np.array(self.iscell.nonzero()).flatten()
                    istat = istat[self.iscell]
                else:
                    icell = np.array((~self.iscell).nonzero()).flatten()
                    istat = istat[~self.iscell]
                inds = istat.argsort()
                if top:
                    inds = inds[:icells]
                    self.ichosen = icell[inds[-1]]
                else:
                    inds = inds[-icells:]
                    self.ichosen = icell[inds[0]]
                self.imerge = []
                for n in inds:
                    self.imerge.append(icell[n])
                # draw choices
                if self.ops_plot[2] == self.ops_plot[3].shape[1]:
                    fig.corr_masks(self)
                    fig.plot_colorbar(self, self.ops_plot[2])
                self.ichosen_stats()
                M = fig.draw_masks(self)
                fig.plot_masks(self, M)
                fig.plot_trace(self)
                self.show()

    def ROI_selection(self):
        draw = False
        if self.sizebtns.button(0).isChecked():
            wplot = 0
            view = self.p1.viewRange()
            draw = True
        elif self.sizebtns.button(2).isChecked():
            wplot = 1
            view = self.p2.viewRange()
            draw = True
        if draw:
            self.ROI_remove()
            self.topbtns.button(0).setStyleSheet(self.stylePressed)
            self.ROIplot = wplot
            imx = (view[0][1] + view[0][0]) / 2
            imy = (view[1][1] + view[1][0]) / 2
            dx = (view[0][1] - view[0][0]) / 4
            dy = (view[1][1] - view[1][0]) / 4
            dx = np.minimum(dx, 300)
            dy = np.minimum(dy, 300)
            imx = imx - dx / 2
            imy = imy - dy / 2
            self.ROI = pg.RectROI(
                [imx, imy], [dx, dy],
                pen="w", sideScalers=True
            )
            if wplot == 0:
                self.p1.addItem(self.ROI)
            else:
                self.p2.addItem(self.ROI)
            self.ROI_position()
            self.ROI.sigRegionChangeFinished.connect(self.ROI_position)
            self.isROI = True

    def ROI_remove(self):
        if self.isROI:
            if self.ROIplot == 0:
                self.p1.removeItem(self.ROI)
            else:
                self.p2.removeItem(self.ROI)
            self.isROI = False
        if self.sizebtns.button(1).isChecked():
            self.topbtns.button(0).setStyleSheet(self.styleInactive)
            self.topbtns.button(0).setEnabled(False)
        else:
            self.topbtns.button(0).setStyleSheet(self.styleUnpressed)

    def ROI_position(self):
        pos0 = self.ROI.getSceneHandlePositions()
        if self.ROIplot == 0:
            pos = self.p1.mapSceneToView(pos0[0][1])
        else:
            pos = self.p2.mapSceneToView(pos0[0][1])
        posy = pos.y()
        posx = pos.x()
        sizex, sizey = self.ROI.size()
        xrange = (np.arange(-1 * int(sizex), 1) + int(posx)).astype(np.int32)
        yrange = (np.arange(-1 * int(sizey), 1) + int(posy)).astype(np.int32)
        xrange = xrange[xrange >= 0]
        xrange = xrange[xrange < self.ops["Lx"]]
        yrange = yrange[yrange >= 0]
        yrange = yrange[yrange < self.ops["Ly"]]
        ypix, xpix = np.meshgrid(yrange, xrange)
        self.select_cells(ypix, xpix)

    def number_chosen(self):
        if self.loaded:
            self.ichosen = int(self.ROIedit.text())
            if self.ichosen >= len(self.stat):
                self.ichosen = len(self.stat) - 1
            self.imerge = [self.ichosen]
            if self.ops_plot[2] == self.ops_plot[3].shape[1]:
                fig.corr_masks(self)
                fig.plot_colorbar(self, self.ops_plot[2])
            self.ichosen_stats()
            M = fig.draw_masks(self)
            fig.plot_masks(self, M)
            fig.plot_trace(self)
            self.show()

    def select_cells(self, ypix, xpix):
        i = self.ROIplot
        iROI0 = self.iROI[i, 0, ypix, xpix]
        icells = np.unique(iROI0[iROI0 >= 0])
        self.imerge = []
        for n in icells:
            if (self.iROI[i, :, ypix, xpix] == n).sum() > 0.6 * self.stat[n]["npix"]:
                self.imerge.append(n)
        if len(self.imerge) > 0:
            self.ichosen = self.imerge[0]
            if self.ops_plot[2] == self.ops_plot[3].shape[1]:
                fig.corr_masks(self)
                fig.plot_colorbar(self, self.ops_plot[2])
            self.ichosen_stats()
            M = fig.draw_masks(self)
            fig.plot_masks(self, M)
            fig.plot_trace(self)
            self.show()

    def make_masks_and_buttons(self):
        self.loadBeh.setEnabled(True)
        self.saveMat.setEnabled(True)
        self.saveMerge.setEnabled(True)
        self.sugMerge.setEnabled(True)
        self.manual.setEnabled(True)
        self.bloaded = False
        self.ROI_remove()
        self.isROI = False
        self.ops_plot[1] = 0
        self.ops_plot[2] = 0
        self.ops_plot[3] = []
        self.ops_plot[4] = []
        self.ops_plot[5] = []
        self.ops_plot[6] = []
        self.setWindowTitle(self.fname)
        # set bin size to be 0.5s by default
        self.bin = int(self.ops["tau"] * self.ops["fs"] / 2)
        self.binedit.setText(str(self.bin))
        if "chan2_thres" not in self.ops:
            self.ops["chan2_thres"] = 0.6
        self.chan2prob = self.ops["chan2_thres"]
        self.chan2edit.setText(str(self.chan2prob))
        # add boundaries to stat for ROI overlays
        ncells = len(self.stat)
        for n in range(0, ncells):
            ypix = self.stat[n]["ypix"].flatten()
            xpix = self.stat[n]["xpix"].flatten()
            iext = fig.boundary(ypix, xpix)
            self.stat[n]["yext"] = ypix[iext]
            self.stat[n]["xext"] = xpix[iext]
            ycirc, xcirc = fig.circle(
                self.stat[n]["med"],
                self.stat[n]["radius"]
            )
            goodi = (
                (ycirc >= 0)
                & (xcirc >= 0)
                & (ycirc < self.ops["Ly"])
                & (xcirc < self.ops["Lx"])
            )
            self.stat[n]["ycirc"] = ycirc[goodi]
            self.stat[n]["xcirc"] = xcirc[goodi]
            self.stat[n]["inmerge"] = 0
        # enable buttons
        self.enable_views_and_classifier()
        # make color arrays for various views
        fig.make_colors(self)
        self.ichosen = int(0)
        self.imerge = [int(0)]
        self.iflip = int(0)
        self.ichosen_stats()
        self.comboBox.setCurrentIndex(2)
        # colorbar
        self.colormat = fig.make_colorbar()
        fig.plot_colorbar(self, self.ops_plot[2])
        tic = time.time()
        fig.init_masks(self)
        print(time.time() - tic)
        M = fig.draw_masks(self)
        fig.plot_masks(self, M)
        self.lcell1.setText("%d" % (ncells - self.iscell.sum()))
        self.lcell0.setText("%d" % (self.iscell.sum()))
        fig.init_range(self)
        fig.plot_trace(self)
        if 'aspect' in self.ops:
            self.xyrat = self.ops['aspect']
        elif 'diameter' in self.ops and (type(self.ops["diameter"]) is not int) and (len(self.ops["diameter"]) > 1):
            self.xyrat = self.ops["diameter"][0] / self.ops["diameter"][1]
        else:
            self.xyrat = 1.0
        self.p1.setAspectLocked(lock=True, ratio=self.xyrat)
        self.p2.setAspectLocked(lock=True, ratio=self.xyrat)
        self.loaded = True
        self.mode_change(2)
        self.show()
        # no classifier loaded
        classgui.activate(self, False)

    def enable_views_and_classifier(self):
        for b in range(9):
            self.quadbtns.button(b).setEnabled(True)
            self.quadbtns.button(b).setStyleSheet(self.styleUnpressed)
        for b in range(len(self.views)):
            self.viewbtns.button(b).setEnabled(True)
            self.viewbtns.button(b).setStyleSheet(self.styleUnpressed)
            # self.viewbtns.button(b).setShortcut(QtGui.QKeySequence('R'))
            if b == 0:
                self.viewbtns.button(b).setChecked(True)
                self.viewbtns.button(b).setStyleSheet(self.stylePressed)
        # check for second channel
        if "meanImg_chan2_corrected" not in self.ops:
            self.viewbtns.button(5).setEnabled(False)
            self.viewbtns.button(5).setStyleSheet(self.styleInactive)
            if "meanImg_chan2" not in self.ops:
                self.viewbtns.button(6).setEnabled(False)
                self.viewbtns.button(6).setStyleSheet(self.styleInactive)

        for b in range(len(self.colors)):
            if b==5:
                if self.hasred:
                    self.colorbtns.button(b).setEnabled(True)
                    self.colorbtns.button(b).setStyleSheet(self.styleUnpressed)
            elif b==0:
                self.colorbtns.button(b).setEnabled(True)
                self.colorbtns.button(b).setChecked(True)
                self.colorbtns.button(b).setStyleSheet(self.stylePressed)
            else:
                self.colorbtns.button(b).setEnabled(True)
                self.colorbtns.button(b).setStyleSheet(self.styleUnpressed)
        #self.applyclass.setStyleSheet(self.styleUnpressed)
        #self.applyclass.setEnabled(True)
        b = 0
        for btn in self.sizebtns.buttons():
            btn.setStyleSheet(self.styleUnpressed)
            btn.setEnabled(True)
            if b == 1:
                btn.setChecked(True)
                btn.setStyleSheet(self.stylePressed)
            b += 1
        for b in range(3):
            self.topbtns.button(b).setEnabled(False)
            self.topbtns.button(b).setStyleSheet(self.styleInactive)
        # enable classifier menu
        self.loadClass.setEnabled(True)
        self.loadTrain.setEnabled(True)
        self.loadUClass.setEnabled(True)
        self.loadSClass.setEnabled(True)
        self.resetDefault.setEnabled(True)
        self.visualizations.setEnabled(True)
        self.custommask.setEnabled(True)
        # self.p1.scene().showExportDialog()

    def ROIs_on(self, state):
        if state == QtCore.Qt.Checked:
            self.ops_plot[0] = True
        else:
            self.ops_plot[0] = False
        if self.loaded:
            M = fig.draw_masks(self)
            fig.plot_masks(self, M)

    #Agus
    def deconv_on(self, state):
        if state == QtCore.Qt.Checked:
            self.deconvOn = True
        else:
            self.deconvOn = False
        fig.plot_trace(self)
        self.win.show()
        self.show()
    def neuropil_on(self, state):
        if state == QtCore.Qt.Checked:
            self.neuropilOn = True
        else:
            self.neuropilOn = False
        fig.plot_trace(self)
        self.win.show()
        self.show()
    def traces_on(self, state):
        if state == QtCore.Qt.Checked:
            self.tracesOn = True
        else:
            self.tracesOn = False
        fig.plot_trace(self)
        self.win.show()
        self.show()
    #
    def plot_clicked(self, event):
        """left-click chooses a cell, right-click flips cell to other view"""
        flip = False
        choose = False
        zoom = False
        replot = False
        items = self.win.scene().items(event.scenePos())
        posx = 0
        posy = 0
        iplot = 0
        if self.loaded:
            # print(event.modifiers() == QtCore.Qt.ControlModifier)
            for x in items:
                if x == self.img1:
                    pos = self.p1.mapSceneToView(event.scenePos())
                    posy = pos.x()
                    posx = pos.y()
                    iplot = 1
                elif x == self.img2:
                    pos = self.p2.mapSceneToView(event.scenePos())
                    posy = pos.x()
                    posx = pos.y()
                    iplot = 2
                elif x == self.p3:
                    iplot = 3
                elif (
                    (x == self.p1 or x == self.p2) and
                    x != self.img1 and
                    x != self.img2
                ):
                    iplot = 4
                    if event.double():
                        zoom = True
                if iplot == 1 or iplot == 2:
                    if event.button() == 2:
                        flip = True
                    elif event.button() == 1:
                        if event.double():
                            zoom = True
                        else:
                            choose = True
                if iplot == 3 and event.double():
                    zoom = True
                posy = int(posy)
                posx = int(posx)
                if zoom:
                    self.zoom_plot(iplot)
                if (choose or flip) and (iplot == 1 or iplot == 2):
                    ichosen = int(self.iROI[iplot - 1, 0, posx, posy])
                    if ichosen < 0:
                        choose = False
                        flip = False
                if choose:
                    merged = False
                    if event.modifiers() == QtCore.Qt.ShiftModifier or event.modifiers() == QtCore.Qt.ControlModifier:
                        if self.iscell[self.imerge[0]] == self.iscell[ichosen]:
                            if ichosen not in self.imerge:
                                self.imerge.append(ichosen)
                                self.ichosen = ichosen
                                merged = True
                            elif ichosen in self.imerge and len(self.imerge) > 1:
                                self.imerge.remove(ichosen)
                                self.ichosen = self.imerge[0]
                                merged = True
                    if not merged:
                        self.imerge = [ichosen]
                        self.ichosen = ichosen
                if flip:
                    if ichosen not in self.imerge:
                        self.imerge = [ichosen]
                        self.ichosen = ichosen
                    self.flip_plot(iplot)
                if choose or flip or replot:
                    if self.isROI:
                        self.ROI_remove()
                    if not self.sizebtns.button(1).isChecked():
                        for btn in self.topbtns.buttons():
                            if btn.isChecked():
                                btn.setStyleSheet(self.styleUnpressed)
                    if self.ops_plot[2] == self.ops_plot[3].shape[1]:
                        fig.corr_masks(self)
                        fig.plot_colorbar(self, self.ops_plot[2])
                    self.ichosen_stats()
                    M = fig.draw_masks(self)
                    fig.plot_masks(self, M)
                    fig.plot_trace(self)
                    self.zoom_to_cell()
                    self.show()
                elif event.button() == 2:
                    if iplot == 1:
                        event.acceptedItem = self.p1
                        self.p1.raiseContextMenu(event)
                    elif iplot == 2:
                        event.acceptedItem = self.p2
                        self.p2.raiseContextMenu(event)

    def ichosen_stats(self):
        n = self.ichosen
        self.ROIedit.setText(str(self.ichosen))
        for k in range(1, len(self.stats_to_show) + 1):
            key = self.stats_to_show[k - 1]
            ival = self.stat[n][key]
            if k == 1:
                self.ROIstats[k].setText(
                    key + ": [%d, %d]" % (ival[0], ival[1])
                )
            elif k == 2:
                self.ROIstats[k].setText(key + ": %d" % (ival))
            else:
                self.ROIstats[k].setText(key + ": %2.2f" % (ival))

    def flip_plot(self, iplot):
        self.iflip = self.ichosen
        for n in self.imerge:
            iscell = int(self.iscell[n])
            self.iscell[n] = ~self.iscell[n]
            self.ichosen = n
            fig.flip_cell(self)
            if 'imerge' in self.stat[n]:
                for k in self.stat[n]['imerge']:
                    self.iscell[k] = ~self.iscell[k]
        np.save(
            self.basename + "/iscell.npy",
            np.concatenate(
                (
                    np.expand_dims(self.iscell[self.notmerged], axis=1),
                    np.expand_dims(self.probcell[self.notmerged], axis=1),
                ),
                axis=1,
            ),
        )
        self.lcell0.setText("%d" % (self.iscell.sum()))
        self.lcell1.setText("%d" % (self.iscell.size - self.iscell.sum()))

    def chan2_prob(self):
        chan2prob = float(self.chan2edit.text())
        if abs(self.chan2prob - chan2prob) > 1e-3:
            self.chan2prob = chan2prob
            self.redcell = self.probredcell > self.chan2prob
            fig.chan2_masks(self)
            M = fig.draw_masks(self)
            fig.plot_masks(self,M)
            np.save(os.path.join(self.basename, 'redcell.npy'),
                    np.concatenate((np.expand_dims(self.redcell,axis=1),
                    np.expand_dims(self.probredcell,axis=1)), axis=1))


    def zoom_plot(self, iplot):
        if iplot == 1 or iplot == 2 or iplot == 4:
            self.p1.setXRange(0, self.ops["Lx"])
            self.p1.setYRange(0, self.ops["Ly"])
            self.p2.setXRange(0, self.ops["Lx"])
            self.p2.setYRange(0, self.ops["Ly"])
        else:
            self.p3.setXRange(0, self.Fcell.shape[1])
            self.p3.setYRange(self.fmin, self.fmax)
        self.show()

    def zoom_to_cell(self):
        irange = 0.1 * np.array([self.ops['Ly'], self.ops['Lx']]).max()
        if len(self.imerge) > 1:
            apix = np.zeros((0,2))
            for i,k in enumerate(self.imerge):
                apix = np.append(apix,
                        np.concatenate((self.stat[k]['ypix'].flatten()[:,np.newaxis],
                                        self.stat[k]['xpix'].flatten()[:,np.newaxis]), axis=1),
                        axis=0)

            imin = apix.min(axis=0)
            imax = apix.max(axis=0)
            icent = apix.mean(axis=0)
            imin[0] = min(icent[0]-irange, imin[0])
            imin[1] = min(icent[1]-irange, imin[1])
            imax[0] = max(icent[0]+irange, imax[0])
            imax[1] = max(icent[1]+irange, imax[1])
        else:
            icent = np.array(self.stat[self.ichosen]['med'])
            imin = icent - irange
            imax = icent + irange
        self.p1.setYRange(imin[0], imax[0])
        self.p1.setXRange(imin[1], imax[1])
        self.p2.setYRange(imin[0], imax[0])
        self.p2.setXRange(imin[1], imax[1])
        self.win.show()
        self.show()

    def run_suite2p(self):
        RW = gui.RunWindow(self)
        RW.show()

    def manual_label(self):
        MW = drawroi.ROIDraw(self)
        MW.show()

    def vis_window(self):
        VW = visualize.VisWindow(self)
        VW.show()

    def reg_window(self):
        RW = reggui.BinaryPlayer(self)
        RW.show()

    def regPC_window(self):
        RW = reggui.PCViewer(self)
        RW.show()

    def load_dialog(self):
        name = QtGui.QFileDialog.getOpenFileName(
            self, "Open stat.npy", filter="stat.npy"
        )
        self.fname = name[0]
        self.load_proc()

    def load_proc(self):
        name = self.fname
        print(name)
        try:
            stat = np.load(name, allow_pickle=True)
            ypix = stat[0]["ypix"]
        except (ValueError, KeyError, OSError,
                RuntimeError, TypeError, NameError):
            print('ERROR: this is not a stat.npy file :( '
                  '(needs stat[n]["ypix"]!)')
            stat = None
        if stat is not None:
            basename, fname = os.path.split(name)
            goodfolder = True
            try:
                Fcell = np.load(basename + "/F.npy")
                Fneu = np.load(basename + "/Fneu.npy")
            except (ValueError, OSError, RuntimeError, TypeError, NameError):
                print(
                    "ERROR: there are no fluorescence traces in this folder "
                    "(F.npy/Fneu.npy)"
                )
                goodfolder = False
            try:
                Spks = np.load(basename + "/spks.npy")
            except (ValueError, OSError, RuntimeError, TypeError, NameError):
                print("there are no spike deconvolved traces in this folder "
                      "(spks.npy)")
                goodfolder = False
            try:
                ops = np.load(basename + "/ops.npy", allow_pickle=True).item()
            except (ValueError, OSError, RuntimeError, TypeError, NameError):
                print("ERROR: there is no ops file in this folder (ops.npy)")
                goodfolder = False
            try:
                iscell = np.load(basename + "/iscell.npy")
                probcell = iscell[:, 1]
                iscell = iscell[:, 0].astype(np.bool)
            except (ValueError, OSError, RuntimeError, TypeError, NameError):
                print("no manual labels found (iscell.npy)")
                if goodfolder:
                    NN = Fcell.shape[0]
                    iscell = np.ones((NN,), np.bool)
                    probcell = np.ones((NN,), np.float32)
            try:
                redcell = np.load(basename + "/redcell.npy")
                probredcell = redcell[:,1].copy()
                redcell = redcell[:,0].astype(np.bool)
                self.hasred = True
            except (ValueError, OSError, RuntimeError, TypeError, NameError):
                print("no channel 2 labels found (redcell.npy)")
                self.hasred = False
                if goodfolder:
                    NN = Fcell.shape[0]
                    redcell = np.zeros((NN,), np.bool)
                    probredcell = np.zeros((NN,), np.float32)

            if goodfolder:
                self.basename = basename
                self.stat = stat
                self.ops = ops
                self.Fcell = Fcell
                self.Fneu = Fneu
                self.Spks = Spks
                self.iscell = iscell
                self.probcell = probcell
                self.redcell = redcell
                self.probredcell = probredcell
                self.notmerged = np.ones_like(self.iscell).astype(np.bool)
                for n in range(len(self.stat)):
                    self.stat[n]['chan2_prob'] = self.probredcell[n]
                    self.stat[n]['inmerge'] = 0
                    self.stat[n]['imerge'] = []
                self.stat = np.array(self.stat)
                self.make_masks_and_buttons()
                self.loaded = True
            else:
                print("stat.npy found, but other files not in folder")
                Text = ("stat.npy found, but other files missing, "
                        "choose another?")
                self.load_again(Text)
        else:
            Text = "Incorrect file, not a stat.npy, choose another?"
            self.load_again(Text)

    def load_behavior(self):
        name = QtGui.QFileDialog.getOpenFileName(
            self, "Open *.npy", filter="*.npy"
        )
        name = name[0]
        bloaded = False
        try:
            beh = np.load(name)
            bresample=False
            if beh.ndim>1:
                if beh.shape[1] < 2:
                    beh = beh.flatten()
                    if beh.shape[0] == self.Fcell.shape[1]:
                        self.bloaded = True
                        beh_time = np.arange(0, self.Fcell.shape[1])
                else:
                    self.bloaded = True
                    beh_time = beh[:,1]
                    beh = beh[:,0]
                    bresample=True
            else:
                if beh.shape[0] == self.Fcell.shape[1]:
                    self.bloaded = True
                    beh_time = np.arange(0, self.Fcell.shape[1])
        except (ValueError, KeyError, OSError,
                RuntimeError, TypeError, NameError):
            print("ERROR: this is not a 1D array with length of data")
        if self.bloaded:
            beh -= beh.min()
            beh /= beh.max()
            self.beh = beh
            self.beh_time = beh_time
            if bresample:
                self.beh_resampled = resample_frames(self.beh, self.beh_time, np.arange(0,self.Fcell.shape[1]))
            else:
                self.beh_resampled = self.beh
            b = len(self.colors)
            self.colorbtns.button(b).setEnabled(True)
            self.colorbtns.button(b).setStyleSheet(self.styleUnpressed)
            fig.beh_masks(self)
            fig.plot_trace(self)
            self.show()
        else:
            print("ERROR: this is not a 1D array with length of data")

    def save_mat(self):
        print('saving to mat')
        matpath = os.path.join(self.basename,'Fall.mat')
        io.savemat(matpath, {'stat': self.stat,
                             'ops': self.ops,
                             'F': self.Fcell,
                             'Fneu': self.Fneu,
                             'spks': self.Spks,
                             'iscell': np.concatenate((self.iscell[:,np.newaxis],
                                                       self.probcell[:,np.newaxis]), axis=1),
                             'redcell': np.concatenate((np.expand_dims(self.redcell,axis=1),
                             np.expand_dims(self.probredcell,axis=1)), axis=1)
                             })

    def save_merge(self):
        print('saving to NPY')
        np.save(os.path.join(self.basename, 'ops.npy'), self.ops)
        np.save(os.path.join(self.basename, 'stat.npy'), self.stat)
        np.save(os.path.join(self.basename, 'F.npy'), self.Fcell)
        np.save(os.path.join(self.basename, 'Fneu.npy'), self.Fneu)
        np.save(os.path.join(self.basename, 'spks.npy'), self.Spks)
        iscell =  np.concatenate((self.iscell[:,np.newaxis],
                                  self.probcell[:,np.newaxis]), axis=1)
        np.save(os.path.join(self.basename, 'iscell.npy'), iscell)
        np.save(os.path.join(self.basename, 'redcell.npy'),
                np.concatenate((np.expand_dims(self.redcell,axis=1),
                np.expand_dims(self.probredcell,axis=1)), axis=1))
        self.notmerged = np.ones(self.iscell.size, np.bool)

    def load_custom_mask(self):
        name = QtGui.QFileDialog.getOpenFileName(
            self, "Open *.npy", filter="*.npy"
        )
        name = name[0]
        cloaded = False
        try:
            mask = np.load(name)
            mask = mask.flatten()
            if mask.size == self.Fcell.shape[0]:
                self.cloaded = True
        except (ValueError, KeyError, OSError,
                RuntimeError, TypeError, NameError):
            print("ERROR: this is not a 1D array with length of data")
        if self.cloaded:
            self.custom_mask = mask
            fig.custom_masks(self)
            M = fig.draw_masks(self)
            b = len(self.colors)+1
            self.colorbtns.button(b).setEnabled(True)
            self.colorbtns.button(b).setStyleSheet(self.styleUnpressed)
            self.colorbtns.button(b).setChecked(True)
            self.colorbtns.button(b).press(self,b)
            #fig.plot_masks(self,M)
            #fig.plot_colorbar(self,bid)
            self.show()
        else:
            print("ERROR: this is not a 1D array with length of # of ROIs")


    def load_again(self, Text):
        tryagain = QtGui.QMessageBox.question(
            self, "ERROR", Text, QtGui.QMessageBox.Yes | QtGui.QMessageBox.No
        )
        if tryagain == QtGui.QMessageBox.Yes:
            self.load_dialog()

    def load_classifier(self):
        name = QtGui.QFileDialog.getOpenFileName(self, "Open File")
        if name:
            classgui.load(self, name[0])
            self.class_activated()
        else:
            print("no classifier")

    def load_s2p_classifier(self):
        classgui.load(self, self.classorig)
        self.class_file()
        self.saveDefault.setEnabled(True)

    def load_default_classifier(self):
        classgui.load(
            self,
            os.path.join(
                os.path.abspath(os.path.dirname(__file__)),
                "classifiers/classifier_user.npy",
            ),
        )
        self.class_activated()

    def class_file(self):
        if self.classfile == os.path.join(
            os.path.abspath(os.path.dirname(__file__)),
            "classifiers/classifier_user.npy",
        ):
            cfile = "default classifier"
        elif self.classfile == os.path.join(
            os.path.abspath(os.path.dirname(__file__)),
            "classifiers/classifier.npy"
        ):
            cfile = "suite2p classifier"
        else:
            cfile = self.classfile
        cstr = "<font color='white'>" + cfile + "</font>"
        self.classLabel.setText(cstr)

    def class_activated(self):
        self.class_file()
        self.saveDefault.setEnabled(True)
        self.addtoclass.setStyleSheet(self.styleUnpressed)
        self.addtoclass.setEnabled(True)

    def class_default(self):
        dm = QtGui.QMessageBox.question(
            self,
            "Default classifier",
            "Are you sure you want to overwrite your default classifier?",
            QtGui.QMessageBox.Yes | QtGui.QMessageBox.No,
        )
        if dm == QtGui.QMessageBox.Yes:
            classfile = os.path.join(
                os.path.abspath(os.path.dirname(__file__)),
                "classifiers/classifier_user.npy",
            )
            classgui.save_model(classfile, self.model.stats, self.model.iscell, self.model.keys)

    def reset_default(self):
        dm = QtGui.QMessageBox.question(
            self,
            "Default classifier",
            ("Are you sure you want to reset the default classifier "
             "to the built-in suite2p classifier?"),
            QtGui.QMessageBox.Yes | QtGui.QMessageBox.No,
        )
        if dm == QtGui.QMessageBox.Yes:
            classfile = os.path.join(
                os.path.abspath(os.path.dirname(__file__)),
                "classifiers/classifier_user.npy",
            )
            shutil.copy(self.classorig, classfile)

    # def save_gui_data(self):
    #    gui_data = {
    #                'RGBall': self.RGBall,
    #                'RGBback': self.RGBback,
    #                'Vback': self.Vback,
    #                'iROI': self.iROI,
    #                'iExt': self.iExt,
    #                'Sroi': self.Sroi,
    #                'Sext': self.Sext,
    #                'Lam': self.Lam,
    #                'LamMean': self.LamMean,
    #                'wasloaded': True
    #               }
    #    np.save(self.basename+'/gui_data.npy', gui_data)


def run(statfile=None):
    # Always start by initializing Qt (only once per application)
    warnings.filterwarnings("ignore")
    app = QtGui.QApplication(sys.argv)
    icon_path = os.path.join(
        os.path.dirname(os.path.realpath(__file__)), "logo/logo.png"
    )
    app_icon = QtGui.QIcon()
    app_icon.addFile(icon_path, QtCore.QSize(16, 16))
    app_icon.addFile(icon_path, QtCore.QSize(24, 24))
    app_icon.addFile(icon_path, QtCore.QSize(32, 32))
    app_icon.addFile(icon_path, QtCore.QSize(48, 48))
    app_icon.addFile(icon_path, QtCore.QSize(96, 96))
    app_icon.addFile(icon_path, QtCore.QSize(256, 256))
    app.setWindowIcon(app_icon)
    GUI = MainW(statfile=statfile)
    ret = app.exec_()
    # GUI.save_gui_data()
    sys.exit(ret)


# run()<|MERGE_RESOLUTION|>--- conflicted
+++ resolved
@@ -25,11 +25,8 @@
     def __init__(self, statfile=None):
         super(MainW, self).__init__()
         pg.setConfigOptions(imageAxisOrder="row-major")
-<<<<<<< HEAD
-        self.setGeometry(0, 0, 1500, 400)
-=======
+
         self.setGeometry(50, 50, 1500, 800)
->>>>>>> 13829208
         self.setWindowTitle("suite2p (run pipeline or load stat.npy)")
         icon_path = os.path.join(
             os.path.dirname(os.path.realpath(__file__)), "logo/logo.png"
@@ -581,12 +578,7 @@
         self.default_keys = model["keys"]
 
         # load initial file
-<<<<<<< HEAD
-        #Agus
-        #statfile = '/groups/hackathon/data/guest1/DG/2/suite2p/plane0/stat.npy'
-=======
         #statfile = 'D:/grive/suite2python/BootCamp/cerebellum/stat.npy'
->>>>>>> 13829208
         if statfile is not None:
             self.fname = statfile
             self.load_proc()
