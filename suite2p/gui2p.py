import sys
import os
import shutil
import time
<<<<<<< HEAD
import numpy as np
from PyQt5 import QtGui, QtCore
import pyqtgraph as pg
from pyqtgraph import GraphicsScene
from suite2p import fig, gui, classifier, visualize, reggui, classgui

=======
from pkg_resources import iter_entry_points
>>>>>>> 0a36eb49

class MainW(QtGui.QMainWindow):
    def __init__(self):
        super(MainW, self).__init__()
        pg.setConfigOptions(imageAxisOrder="row-major")
        self.setGeometry(25, 25, 1600, 1000)
        self.setWindowTitle("suite2p (run pipeline or load stat.npy)")
        icon_path = os.path.join(
            os.path.dirname(os.path.realpath(__file__)), "logo/logo.png"
        )
        app_icon = QtGui.QIcon()
        app_icon.addFile(icon_path, QtCore.QSize(16, 16))
        app_icon.addFile(icon_path, QtCore.QSize(24, 24))
        app_icon.addFile(icon_path, QtCore.QSize(32, 32))
        app_icon.addFile(icon_path, QtCore.QSize(48, 48))
        app_icon.addFile(icon_path, QtCore.QSize(96, 96))
        app_icon.addFile(icon_path, QtCore.QSize(256, 256))
        self.setWindowIcon(app_icon)
        self.setStyleSheet("QMainWindow {background: 'black';}")
        self.stylePressed = ("QPushButton {Text-align: left; "
                             "background-color: rgb(100,50,100); "
                             "color:white;}")
        self.styleUnpressed = ("QPushButton {Text-align: left; "
                               "background-color: rgb(50,50,50); "
                               "color:white;}")
        self.styleInactive = ("QPushButton {Text-align: left; "
                              "background-color: rgb(50,50,50); "
                              "color:gray;}")
        self.loaded = False
        self.ops_plot = []
        # default plot options
        self.ops_plot.append(True)
        self.ops_plot.append(0)
        self.ops_plot.append(0)
        self.ops_plot.append(0)
        self.ops_plot.append(0)
        self.ops_plot.append(0)
        self.ops_plot.append(0)
        # ------ MENU BAR -----------------
        # run suite2p from scratch
        runS2P = QtGui.QAction("&Run suite2p ", self)
        runS2P.setShortcut("Ctrl+R")
        runS2P.triggered.connect(self.run_suite2p)
        self.addAction(runS2P)
        # load processed data
        loadProc = QtGui.QAction("&Load processed data", self)
        loadProc.setShortcut("Ctrl+L")
        loadProc.triggered.connect(self.load_dialog)
        self.addAction(loadProc)
        # load a behavioral trace
        self.loadBeh = QtGui.QAction(
            "Load behavior or stim trace (1D only)", self
        )
        self.loadBeh.triggered.connect(self.load_behavior)
        self.loadBeh.setEnabled(False)
        self.addAction(self.loadBeh)
        # export figure
        exportFig = QtGui.QAction("Export as image (svg)", self)
        exportFig.triggered.connect(self.export_fig)
        exportFig.setEnabled(True)
        self.addAction(exportFig)
        # load masks
        # loadMask = QtGui.QAction(
        #     "&Load masks (stat.npy) and extract traces", self
        # )
        # loadMask.setShortcut('Ctrl+M')
        # self.addAction(loadMask)
        # make mainmenu!
        main_menu = self.menuBar()
        file_menu = main_menu.addMenu("&File")
        file_menu.addAction(runS2P)
        file_menu.addAction(loadProc)
        file_menu.addAction(self.loadBeh)
        file_menu.addAction(exportFig)
        # classifier menu
        self.trainfiles = []
        self.statlabels = None
        self.loadMenu = QtGui.QMenu("Load", self)
        self.loadClass = QtGui.QAction("from file", self)
        self.loadClass.triggered.connect(self.load_classifier)
        self.loadClass.setEnabled(False)
        self.loadMenu.addAction(self.loadClass)
        self.loadUClass = QtGui.QAction("default classifier", self)
        self.loadUClass.triggered.connect(self.load_default_classifier)
        self.loadUClass.setEnabled(False)
        self.loadMenu.addAction(self.loadUClass)
        self.loadSClass = QtGui.QAction("built-in classifier", self)
        self.loadSClass.triggered.connect(self.load_s2p_classifier)
        self.loadSClass.setEnabled(False)
        self.loadMenu.addAction(self.loadSClass)
        self.loadTrain = QtGui.QAction("Build", self)
        self.loadTrain.triggered.connect(lambda: classgui.load_list(self))
        self.loadTrain.setEnabled(False)
        self.saveDefault = QtGui.QAction("Save loaded as default", self)
        self.saveDefault.triggered.connect(self.class_default)
        self.saveDefault.setEnabled(False)
        self.resetDefault = QtGui.QAction("Reset default to built-in", self)
        self.resetDefault.triggered.connect(self.reset_default)
        self.resetDefault.setEnabled(False)
        class_menu = main_menu.addMenu("&Classifier")
        class_menu.addMenu(self.loadMenu)
        class_menu.addAction(self.loadTrain)
        class_menu.addAction(self.resetDefault)
        class_menu.addAction(self.saveDefault)

        # visualizations menuBar
        self.visualizations = QtGui.QAction("&Visualize selected cells", self)
        self.visualizations.triggered.connect(self.vis_window)
        self.visualizations.setEnabled(False)
        vis_menu = main_menu.addMenu("&Visualizations")
        vis_menu.addAction(self.visualizations)
<<<<<<< HEAD
        self.visualizations.setShortcut("Ctrl+V")
        reg_menu = main_menu.addMenu("&Registration")
        self.reg = QtGui.QAction("View registered &binary", self)
=======
        self.visualizations.setShortcut('Ctrl+V')

        # registration menuBar
        reg_menu = main_menu.addMenu('&Registration')
        self.reg = QtGui.QAction('View registered &binary', self)
>>>>>>> 0a36eb49
        self.reg.triggered.connect(self.reg_window)
        self.reg.setShortcut("Ctrl+B")
        self.reg.setEnabled(True)
        self.regPC = QtGui.QAction("View registration &Metrics", self)
        self.regPC.triggered.connect(self.regPC_window)
        self.regPC.setShortcut("Ctrl+M")
        self.regPC.setEnabled(True)
        reg_menu.addAction(self.reg)
        reg_menu.addAction(self.regPC)

<<<<<<< HEAD
        # self.reg.setShortcut('Ctrl+V')
        # --------- MAIN WIDGET LAYOUT ---------
        # pg.setConfigOption('background', 'w')
        # cwidget = EventWidget(self)
=======
        # plugins menuBar
        self.plugins = {}
        plugin_menu = main_menu.addMenu('&Plugins')
        for entry_pt in iter_entry_points(group='suite2p.plugin', name=None):
            self.plugins[entry_pt.name] = QtGui.QAction(entry_pt.menu, self)
            self.plugins[entry_pt.name].triggered.connect(entry_pt.window)
            plugin_menu.addAction(self.plugins[entry_pt.name])

        #self.reg.setShortcut('Ctrl+V')
        #### --------- MAIN WIDGET LAYOUT --------- ####
        #pg.setConfigOption('background', 'w')
        #cwidget = EventWidget(self)
>>>>>>> 0a36eb49
        cwidget = QtGui.QWidget()
        self.l0 = QtGui.QGridLayout()
        cwidget.setLayout(self.l0)
        self.setCentralWidget(cwidget)
        # ROI CHECKBOX
        self.checkBox = QtGui.QCheckBox("&O: ROIs On")
        self.checkBox.setStyleSheet("color: white;")
        self.checkBox.stateChanged.connect(self.ROIs_on)
        self.checkBox.toggle()
        self.l0.addWidget(self.checkBox, 0, 0, 1, 2)
        # number of ROIs in each image
        self.lcell0 = QtGui.QLabel("")
        self.lcell0.setStyleSheet("color: white;")
        self.lcell0.setAlignment(QtCore.Qt.AlignRight | QtCore.Qt.AlignVCenter)
        self.l0.addWidget(self.lcell0, 0, 12, 1, 2)
        self.lcell1 = QtGui.QLabel("")
        self.lcell1.setStyleSheet("color: white;")
        self.l0.addWidget(self.lcell1, 0, 20, 1, 2)
        # buttons to draw a square on view
        self.topbtns = QtGui.QButtonGroup()
        ql = QtGui.QLabel("select cells")
        ql.setStyleSheet("color: white;")
        ql.setFont(QtGui.QFont("Arial", 8, QtGui.QFont.Bold))
        self.l0.addWidget(ql, 0, 2, 1, 2)
        pos = [2, 3, 4]
        for b in range(3):
            btn = gui.TopButton(b, self)
            btn.setFont(QtGui.QFont("Arial", 8))
            self.topbtns.addButton(btn, b)
            self.l0.addWidget(btn, 0, (pos[b]) * 2, 1, 2)
            btn.setEnabled(False)
        self.topbtns.setExclusive(True)
        self.isROI = False
        self.ROIplot = 0
        ql = QtGui.QLabel("n=")
        ql.setAlignment(QtCore.Qt.AlignRight | QtCore.Qt.AlignVCenter)
        ql.setStyleSheet("color: white;")
        ql.setFont(QtGui.QFont("Arial", 8, QtGui.QFont.Bold))
        self.l0.addWidget(ql, 0, 10, 1, 1)
        # self.l0.setColumnStretch(5,0.1)
        self.topedit = QtGui.QLineEdit(self)
        self.topedit.setValidator(QtGui.QIntValidator(0, 500))
        self.topedit.setText("40")
        self.ntop = 40
        self.topedit.setFixedWidth(35)
        self.topedit.setAlignment(QtCore.Qt.AlignRight)
        self.topedit.returnPressed.connect(self.top_number_chosen)
        self.l0.addWidget(self.topedit, 0, 11, 1, 1)
        # minimize view
        self.sizebtns = QtGui.QButtonGroup(self)
        b = 0
        labels = [" cells", " both", " not cells"]
        for l in labels:
            btn = gui.SizeButton(b, l, self)
            self.sizebtns.addButton(btn, b)
            self.l0.addWidget(btn, 0, 14 + 2 * b, 1, 2)
            btn.setEnabled(False)
            if b == 1:
                btn.setEnabled(True)
            b += 1
        self.sizebtns.setExclusive(True)
        # -------- MAIN PLOTTING AREA ----------
        self.win = pg.GraphicsLayoutWidget()
        self.win.move(600, 0)
        self.win.resize(1000, 500)
        self.l0.addWidget(self.win, 1, 2, 38, 30)
        layout = self.win.ci.layout
        # --- cells image
        self.p1 = self.win.addViewBox(
            lockAspect=True,
            name="plot1",
            border=[100, 100, 100],
            row=0,
            col=0,
            invertY=True,
        )
        self.img1 = pg.ImageItem()
        self.p1.setMenuEnabled(False)
        self.p1.scene().contextMenuItem = self.p1
        data = np.zeros((700, 512, 3))
        self.img1.setImage(data)
        self.p1.addItem(self.img1)
        # --- noncells image
        self.p2 = self.win.addViewBox(
            lockAspect=True,
            name="plot2",
            border=[100, 100, 100],
            row=0,
            col=1,
            invertY=True,
        )
        self.p2.setMenuEnabled(False)
        self.p2.scene().contextMenuItem = self.p2
        self.img2 = pg.ImageItem()
        self.img2.setImage(data)
        self.p2.addItem(self.img2)
        self.p2.setXLink("plot1")
        self.p2.setYLink("plot1")
        # --- fluorescence trace plot
        self.p3 = self.win.addPlot(row=1, col=0, colspan=2)
        self.win.ci.layout.setRowStretchFactor(0, 2)
        layout.setColumnMinimumWidth(0, 1)
        layout.setColumnMinimumWidth(1, 1)
        layout.setHorizontalSpacing(20)
        self.p3.setMouseEnabled(x=True, y=False)
        self.p3.enableAutoRange(x=True, y=True)
        self.win.scene().sigMouseClicked.connect(self.plot_clicked)
        # self.key_on(self.win.scene().keyPressEvent)
        self.show()
        self.win.show()
        # --------- VIEW AND COLOR BUTTONS ----------
        self.views = [
            "Q: ROIs",
            "W: mean img",
            "E: mean img (enhanced)",
            "R: correlation map",
            "T: mean img (non-functional)",
        ]
        self.colors = [
            "A: random",
            "S: skew",
            "D: compact",
            "F: footprint",
            "G: aspect_ratio",
            "H: classifier",
            "J: correlations, bin=",
        ]
        b = 0
        boldfont = QtGui.QFont("Arial", 10, QtGui.QFont.Bold)
        self.viewbtns = QtGui.QButtonGroup(self)
        vlabel = QtGui.QLabel(self)
        vlabel.setText("<font color='white'>Background</font>")
        vlabel.setFont(boldfont)
        vlabel.resize(vlabel.minimumSizeHint())
        self.l0.addWidget(vlabel, 1, 0, 1, 1)
        for names in self.views:
            btn = gui.ViewButton(b, "&" + names, self)
            self.viewbtns.addButton(btn, b)
            self.l0.addWidget(btn, b + 2, 0, 1, 2)
            btn.setEnabled(False)
            b += 1
        self.viewbtns.setExclusive(True)
        # color buttons
        self.colorbtns = QtGui.QButtonGroup(self)
        clabel = QtGui.QLabel(self)
        clabel.setText("<font color='white'>Colors</font>")
        clabel.setFont(boldfont)
        self.l0.addWidget(clabel, b + 3, 0, 1, 2)
        nv = b + 3
        b = 0
        # colorbars for different statistics
        colorsAll = self.colors.copy()
        colorsAll.append("K: corr with 1D var, bin= ^^^")
        colorsAll.append("L: rastermap")
        for names in colorsAll:
            btn = gui.ColorButton(b, "&" + names, self)
            self.colorbtns.addButton(btn, b)
            if b == len(self.colors) - 1:
                self.l0.addWidget(btn, nv + b + 1, 0, 1, 1)
            else:
                self.l0.addWidget(btn, nv + b + 1, 0, 1, 2)
            btn.setEnabled(False)
            if b < len(self.colors):
                self.colors[b] = self.colors[b][3:]
            b += 1
        self.binedit = QtGui.QLineEdit(self)
        self.binedit.setValidator(QtGui.QIntValidator(0, 500))
        self.binedit.setText("0")
        self.binedit.setFixedWidth(40)
        self.binedit.setAlignment(QtCore.Qt.AlignRight)
        self.binedit.returnPressed.connect(
            lambda: self.mode_change(self.activityMode)
        )
        self.l0.addWidget(self.binedit, nv + b - 2, 1, 1, 1)
        self.bend = nv + b + 4
        colorbarW = pg.GraphicsLayoutWidget()
        colorbarW.setMaximumHeight(60)
        colorbarW.setMaximumWidth(150)
        colorbarW.ci.layout.setRowStretchFactor(0, 2)
        colorbarW.ci.layout.setContentsMargins(0, 0, 0, 0)
        self.l0.addWidget(colorbarW, nv + b + 2, 0, 1, 2)
        self.colorbar = pg.ImageItem()
        cbar = colorbarW.addViewBox(row=0, col=0, colspan=3)
        cbar.setMenuEnabled(False)
        cbar.addItem(self.colorbar)
        self.clabel = [
            colorbarW.addLabel("0.0", color=[255, 255, 255], row=1, col=0),
            colorbarW.addLabel("0.5", color=[255, 255, 255], row=1, col=1),
            colorbarW.addLabel("1.0", color=[255, 255, 255], row=1, col=2),
        ]
        plabel = QtGui.QLabel("\t    cell probability")
        plabel.setStyleSheet("color: white;")
        self.l0.addWidget(plabel, self.bend, 0, 1, 2)
        self.probedit = QtGui.QDoubleSpinBox(self)
        self.probedit.setDecimals(3)
        self.probedit.setMaximum(1.0)
        self.probedit.setMinimum(0.0)
        self.probedit.setSingleStep(0.01)
        self.probedit.setValue(0.5)
        self.probedit.setFixedWidth(55)
        self.l0.addWidget(self.probedit, self.bend, 0, 1, 1)
        self.applyclass = QtGui.QPushButton(" apply")
        self.applyclass.setFont(QtGui.QFont("Arial", 8, QtGui.QFont.Bold))
        self.applyclass.clicked.connect(lambda: classgui.apply(self))
        self.applyclass.setEnabled(False)
        self.applyclass.setStyleSheet(self.styleInactive)
        self.l0.addWidget(self.applyclass, self.bend + 1, 0, 1, 1)

        # ----- CLASSIFIER BUTTONS -------
        cllabel = QtGui.QLabel("")
        cllabel.setFont(boldfont)
        cllabel.setText("<font color='white'>Classifier</font>")
        self.classLabel = QtGui.QLabel("<font color='white'>not loaded</font>")
        self.classLabel.setFont(QtGui.QFont("Arial", 8))
        self.l0.addWidget(cllabel, self.bend + 2, 0, 1, 2)
        self.l0.addWidget(self.classLabel, self.bend + 3, 0, 1, 2)
        self.addtoclass = QtGui.QPushButton(" add current data to classifier")
        self.addtoclass.setFont(QtGui.QFont("Arial", 8, QtGui.QFont.Bold))
        self.addtoclass.clicked.connect(lambda: classgui.add_to(self))
        self.addtoclass.setStyleSheet(self.styleInactive)
        self.l0.addWidget(self.addtoclass, self.bend + 4, 0, 1, 2)
        # ------ CELL STATS --------
        # which stats
        self.bend = self.bend + 5
        self.stats_to_show = [
            "med",
            "npix",
            "skew",
            "compact",
            "footprint",
            "aspect_ratio",
        ]
        lilfont = QtGui.QFont("Arial", 8)
        qlabel = QtGui.QLabel(self)
        qlabel.setFont(boldfont)
        qlabel.setText("<font color='white'>Selected ROI:</font>")
        self.l0.addWidget(qlabel, self.bend, 0, 1, 2)
        self.ROIedit = QtGui.QLineEdit(self)
        self.ROIedit.setValidator(QtGui.QIntValidator(0, 10000))
        self.ROIedit.setText("0")
        self.ROIedit.setFixedWidth(45)
        self.ROIedit.setAlignment(QtCore.Qt.AlignRight)
        self.ROIedit.returnPressed.connect(self.number_chosen)
        self.l0.addWidget(self.ROIedit, self.bend + 1, 0, 1, 1)
        self.ROIstats = []
        self.ROIstats.append(qlabel)
        for k in range(1, len(self.stats_to_show) + 1):
            llabel = QtGui.QLabel(self.stats_to_show[k - 1])
            self.ROIstats.append(llabel)
            self.ROIstats[k].setFont(lilfont)
            self.ROIstats[k].setStyleSheet("color: white;")
            self.ROIstats[k].resize(self.ROIstats[k].minimumSizeHint())
            self.l0.addWidget(self.ROIstats[k], self.bend + 2 + k, 0, 1, 2)
        self.l0.addWidget(QtGui.QLabel(""), self.bend + 3 + k, 0, 1, 2)
        self.l0.setRowStretch(self.bend + 3 + k, 1)
        # combo box to decide what kind of activity to view
        qlabel = QtGui.QLabel(self)
        qlabel.setText("<font color='white'>Activity mode:</font>")
        self.l0.addWidget(qlabel, self.bend + k + 4, 0, 1, 1)
        self.comboBox = QtGui.QComboBox(self)
        self.comboBox.setFixedWidth(100)
        self.l0.addWidget(self.comboBox, self.bend + k + 5, 0, 1, 1)
        self.comboBox.addItem("F")
        self.comboBox.addItem("Fneu")
        self.comboBox.addItem("F - 0.7*Fneu")
        self.comboBox.addItem("deconvolved")
        self.activityMode = 2
        self.comboBox.setCurrentIndex(self.activityMode)
        self.comboBox.currentIndexChanged.connect(self.mode_change)
        # up/down arrows to resize view
        self.level = 1
        self.arrowButtons = [
            QtGui.QPushButton(u" \u25b2"),
            QtGui.QPushButton(u" \u25bc"),
        ]
        self.arrowButtons[0].clicked.connect(self.expand_trace)
        self.arrowButtons[1].clicked.connect(self.collapse_trace)
        b = 0
        for btn in self.arrowButtons:
            btn.setMaximumWidth(22)
            btn.setFont(QtGui.QFont("Arial", 11, QtGui.QFont.Bold))
            btn.setStyleSheet(self.styleUnpressed)
            self.l0.addWidget(
                btn,
                self.bend + 4 + k + b, 1, 1, 1,
                QtCore.Qt.AlignRight
            )
            b += 1
        self.pmButtons = [QtGui.QPushButton(" +"), QtGui.QPushButton(" -")]
        self.pmButtons[0].clicked.connect(self.expand_scale)
        self.pmButtons[1].clicked.connect(self.collapse_scale)
        b = 0
        self.sc = 2
        for btn in self.pmButtons:
            btn.setMaximumWidth(22)
            btn.setFont(QtGui.QFont("Arial", 11, QtGui.QFont.Bold))
            btn.setStyleSheet(self.styleUnpressed)
            self.l0.addWidget(btn, self.bend + 4 + k + b, 1, 1, 1)
            b += 1
        # choose max # of cells plotted
        self.l0.addWidget(
            QtGui.QLabel("<font color='white'>max # plotted:</font>"),
            self.bend + 6 + k,
            0,
            1,
            1,
        )
        self.ncedit = QtGui.QLineEdit(self)
        self.ncedit.setValidator(QtGui.QIntValidator(0, 400))
        self.ncedit.setText("40")
        self.ncedit.setFixedWidth(35)
        self.ncedit.setAlignment(QtCore.Qt.AlignRight)
        self.ncedit.returnPressed.connect(self.nc_chosen)
        self.l0.addWidget(self.ncedit, self.bend + 7 + k, 0, 1, 1)
        # labels for traces
        self.traceLabel = [
            QtGui.QLabel(self),
            QtGui.QLabel(self),
            QtGui.QLabel(self)
        ]
        self.traceText = [
            "<font color='blue'>fluorescence</font>",
            "<font color='red'>neuropil</font>",
            "<font color='gray'>deconvolved</font>",
        ]
        for n in range(3):
            self.traceLabel[n].setText(self.traceText[n])
            self.traceLabel[n].setFont(boldfont)
            self.l0.addWidget(
                self.traceLabel[n],
                self.bend + 8 + k,
                4 + n * 2,
                1, 2
            )
        # classifier file to load
        self.classfile = os.path.join(
            os.path.abspath(os.path.dirname(__file__)),
            "classifiers/classifier_user.npy",
        )
        self.classorig = os.path.join(
            os.path.abspath(os.path.dirname(__file__)),
            "classifiers/classifier.npy"
        )
        model = np.load(self.classorig)
        model = model.item()
        self.default_keys = model["keys"]
        # self.fname = '/media/carsen/DATA2/Github/TX4/stat.npy'
        # self.fname = 'C:/Users/carse/github/TX4/stat.npy'
        # self.load_proc()
        # self.load_behavior('C:/Users/carse/github/TX4/beh.npy')

    def export_fig(self):
        # self.exportDialog= pg.exportDialog.ExportDialog(self.win.scene())
        # self.exportDialog.show(self.win.scene().contextMenuItem)
        # self.win.scene().contextMenuItem(self.win.scene())
        self.win.scene().contextMenuItem = self.p1
        self.win.scene().showExportDialog()

    def mode_change(self, i):
        self.activityMode = i
        if self.loaded:
            # activity used for correlations
            self.bin = int(self.binedit.text())
            nb = int(np.floor(float(self.Fcell.shape[1]) / float(self.bin)))
            if i == 0:
                f = self.Fcell
            elif i == 1:
                f = self.Fneu
            elif i == 2:
                f = self.Fcell - 0.7 * self.Fneu
            else:
                f = self.Spks
            ncells = len(self.stat)
            self.Fbin = f[:, : nb * self.bin].reshape(
                (ncells, nb, self.bin)
            ).mean(axis=2)

            self.Fbin = self.Fbin - self.Fbin.mean(axis=1)[:, np.newaxis]
            self.Fstd = (self.Fbin ** 2).sum(axis=1)
            self.trange = np.arange(0, self.Fcell.shape[1])
            # if in correlation-view, recompute
            if self.ops_plot[2] == self.ops_plot[3].shape[1]:
                fig.corr_masks(self)
            elif self.ops_plot[2] == self.ops_plot[3].shape[1] + 1:
                fig.beh_masks(self)
            fig.plot_colorbar(self, self.ops_plot[2])
            M = fig.draw_masks(self)
            fig.plot_masks(self, M)
            fig.plot_trace(self)
            self.show()

    def keyPressEvent(self, event):
        if event.modifiers() != QtCore.Qt.ControlModifier:
            if event.key() == QtCore.Qt.Key_Return:
                merge = 1
            elif event.key() == QtCore.Qt.Key_Escape:
                self.zoom_plot(1)
                self.zoom_plot(3)
                self.show()
            elif event.key() == QtCore.Qt.Key_Delete:
                self.ROI_remove()
            elif event.key() == QtCore.Qt.Key_Shift:
                split = 1
            elif event.key() == QtCore.Qt.Key_Q:
                self.viewbtns.button(0).setChecked(True)
                self.viewbtns.button(0).press(self, 0)
            elif event.key() == QtCore.Qt.Key_W:
                self.viewbtns.button(1).setChecked(True)
                self.viewbtns.button(1).press(self, 1)
            elif event.key() == QtCore.Qt.Key_E:
                self.viewbtns.button(2).setChecked(True)
                self.viewbtns.button(2).press(self, 2)
            elif event.key() == QtCore.Qt.Key_R:
                self.viewbtns.button(3).setChecked(True)
                self.viewbtns.button(3).press(self, 3)
            elif event.key() == QtCore.Qt.Key_T:
                if self.loaded:
                    if "meanImg_chan2" in self.ops:
                        self.viewbtns.button(4).setChecked(True)
                        self.viewbtns.button(4).press(self, 4)
            elif event.key() == QtCore.Qt.Key_O:
                self.checkBox.toggle()
            elif event.key() == QtCore.Qt.Key_A:
                self.colorbtns.button(0).setChecked(True)
                self.colorbtns.button(0).press(self, 0)
            elif event.key() == QtCore.Qt.Key_S:
                self.colorbtns.button(1).setChecked(True)
                self.colorbtns.button(1).press(self, 1)
            elif event.key() == QtCore.Qt.Key_D:
                self.colorbtns.button(2).setChecked(True)
                self.colorbtns.button(2).press(self, 2)
            elif event.key() == QtCore.Qt.Key_F:
                self.colorbtns.button(3).setChecked(True)
                self.colorbtns.button(3).press(self, 3)
            elif event.key() == QtCore.Qt.Key_G:
                self.colorbtns.button(4).setChecked(True)
                self.colorbtns.button(4).press(self, 4)
            elif event.key() == QtCore.Qt.Key_H:
                self.colorbtns.button(5).setChecked(True)
                self.colorbtns.button(5).press(self, 5)
            elif event.key() == QtCore.Qt.Key_J:
                self.colorbtns.button(6).setChecked(True)
                self.colorbtns.button(6).press(self, 6)
            elif event.key() == QtCore.Qt.Key_K:
                if self.bloaded:
                    self.colorbtns.button(7).setChecked(True)
                    self.colorbtns.button(7).press(self, 7)

    def expand_scale(self):
        self.sc += 0.5
        self.sc = np.minimum(10, self.sc)
        fig.plot_trace(self)
        self.show()

    def collapse_scale(self):
        self.sc -= 0.5
        self.sc = np.maximum(0.5, self.sc)
        fig.plot_trace(self)
        self.show()

    def expand_trace(self):
        self.level += 1
        self.level = np.minimum(5, self.level)
        self.win.ci.layout.setRowStretchFactor(1, self.level)

    def collapse_trace(self):
        self.level -= 1
        self.level = np.maximum(1, self.level)
        self.win.ci.layout.setRowStretchFactor(1, self.level)

    def nc_chosen(self):
        if self.loaded:
            fig.plot_trace(self)
            self.show()

    def top_number_chosen(self):
        self.ntop = int(self.topedit.text())
        if self.loaded:
            if not self.sizebtns.button(1).isChecked():
                for b in [1, 2]:
                    if self.topbtns.button(b).isChecked():
                        self.top_selection(b)
                        self.show()

    def top_selection(self, bid):
        self.ROI_remove()
        draw = False
        ncells = len(self.stat)
        icells = np.minimum(ncells, self.ntop)
        if bid == 1:
            top = True
        elif bid == 2:
            top = False
        if self.sizebtns.button(0).isChecked():
            wplot = 0
            draw = True
        elif self.sizebtns.button(2).isChecked():
            wplot = 1
            draw = True
        if draw:
            if self.ops_plot[2] != 0:
                # correlation view
                if self.ops_plot[2] == self.ops_plot[3].shape[1]:
                    istat = self.ops_plot[4]
                elif self.ops_plot[2] == self.ops_plot[3].shape[1] + 1:
                    istat = self.ops_plot[5]
                elif self.ops_plot[2] == self.ops_plot[3].shape[1] + 2:
                    istat = self.ops_plot[6]
                # statistics view
                else:
                    istat = self.ops_plot[3][:, self.ops_plot[2]]
                if wplot == 0:
                    icell = np.array(self.iscell.nonzero()).flatten()
                    istat = istat[self.iscell]
                else:
                    icell = np.array((~self.iscell).nonzero()).flatten()
                    istat = istat[~self.iscell]
                inds = istat.argsort()
                if top:
                    inds = inds[:icells]
                    self.ichosen = icell[inds[-1]]
                else:
                    inds = inds[-icells:]
                    self.ichosen = icell[inds[0]]
                self.imerge = []
                for n in inds:
                    self.imerge.append(icell[n])
                # draw choices
                if self.ops_plot[2] == self.ops_plot[3].shape[1]:
                    fig.corr_masks(self)
                    fig.plot_colorbar(self, self.ops_plot[2])
                self.ichosen_stats()
                M = fig.draw_masks(self)
                fig.plot_masks(self, M)
                fig.plot_trace(self)
                self.show()

    def ROI_selection(self):
        draw = False
        if self.sizebtns.button(0).isChecked():
            wplot = 0
            view = self.p1.viewRange()
            draw = True
        elif self.sizebtns.button(2).isChecked():
            wplot = 1
            view = self.p2.viewRange()
            draw = True
        if draw:
            self.ROI_remove()
            self.topbtns.button(0).setStyleSheet(self.stylePressed)
            self.ROIplot = wplot
            imx = (view[0][1] + view[0][0]) / 2
            imy = (view[1][1] + view[1][0]) / 2
            dx = (view[0][1] - view[0][0]) / 4
            dy = (view[1][1] - view[1][0]) / 4
            dx = np.minimum(dx, 300)
            dy = np.minimum(dy, 300)
            imx = imx - dx / 2
            imy = imy - dy / 2
            self.ROI = pg.RectROI(
                [imx, imy], [dx, dy],
                pen="w", sideScalers=True
            )
            if wplot == 0:
                self.p1.addItem(self.ROI)
            else:
                self.p2.addItem(self.ROI)
            self.ROI_position()
            self.ROI.sigRegionChangeFinished.connect(self.ROI_position)
            self.isROI = True

    def ROI_remove(self):
        if self.isROI:
            if self.ROIplot == 0:
                self.p1.removeItem(self.ROI)
            else:
                self.p2.removeItem(self.ROI)
            self.isROI = False
        if self.sizebtns.button(1).isChecked():
            self.topbtns.button(0).setStyleSheet(self.styleInactive)
            self.topbtns.button(0).setEnabled(False)
        else:
            self.topbtns.button(0).setStyleSheet(self.styleUnpressed)

    def ROI_position(self):
        pos0 = self.ROI.getSceneHandlePositions()
        if self.ROIplot == 0:
            pos = self.p1.mapSceneToView(pos0[0][1])
        else:
            pos = self.p2.mapSceneToView(pos0[0][1])
        posy = pos.y()
        posx = pos.x()
        sizex, sizey = self.ROI.size()
        xrange = (np.arange(-1 * int(sizex), 1) + int(posx)).astype(np.int32)
        yrange = (np.arange(-1 * int(sizey), 1) + int(posy)).astype(np.int32)
        xrange = xrange[xrange >= 0]
        xrange = xrange[xrange < self.ops["Lx"]]
        yrange = yrange[yrange >= 0]
        yrange = yrange[yrange < self.ops["Ly"]]
        ypix, xpix = np.meshgrid(yrange, xrange)
        self.select_cells(ypix, xpix)

    def number_chosen(self):
        if self.loaded:
            self.ichosen = int(self.ROIedit.text())
            if self.ichosen >= len(self.stat):
                self.ichosen = len(self.stat) - 1
            self.imerge = [self.ichosen]
            if self.ops_plot[2] == self.ops_plot[3].shape[1]:
                fig.corr_masks(self)
                fig.plot_colorbar(self, self.ops_plot[2])
            self.ichosen_stats()
            M = fig.draw_masks(self)
            fig.plot_masks(self, M)
            fig.plot_trace(self)
            self.show()

    def select_cells(self, ypix, xpix):
        i = self.ROIplot
        iROI0 = self.iROI[i, 0, ypix, xpix]
        icells = np.unique(iROI0[iROI0 >= 0])
        self.imerge = []
        for n in icells:
            if (self.iROI[i, :, ypix, xpix] == n).sum() > 0.6 * self.stat[n]["npix"]:
                self.imerge.append(n)
        if len(self.imerge) > 0:
            self.ichosen = self.imerge[0]
            if self.ops_plot[2] == self.ops_plot[3].shape[1]:
                fig.corr_masks(self)
                fig.plot_colorbar(self, self.ops_plot[2])
            self.ichosen_stats()
            M = fig.draw_masks(self)
            fig.plot_masks(self, M)
            fig.plot_trace(self)
            self.show()

    def make_masks_and_buttons(self):
        self.loadBeh.setEnabled(True)
        self.bloaded = False
        self.ROI_remove()
        self.isROI = False
        self.ops_plot[1] = 0
        self.ops_plot[2] = 0
        self.ops_plot[3] = []
        self.ops_plot[4] = []
        self.ops_plot[5] = []
        self.ops_plot[6] = []
        self.setWindowTitle(self.fname)
        # set bin size to be 0.5s by default
        self.bin = int(self.ops["tau"] * self.ops["fs"] / 2)
        self.binedit.setText(str(self.bin))
        # add boundaries to stat for ROI overlays
        ncells = len(self.stat)
        for n in range(0, ncells):
            ypix = self.stat[n]["ypix"].flatten()
            xpix = self.stat[n]["xpix"].flatten()
            iext = fig.boundary(ypix, xpix)
            self.stat[n]["yext"] = ypix[iext]
            self.stat[n]["xext"] = xpix[iext]
            ycirc, xcirc = fig.circle(
                self.stat[n]["med"],
                self.stat[n]["radius"]
            )
            goodi = (
                (ycirc >= 0)
                & (xcirc >= 0)
                & (ycirc < self.ops["Ly"])
                & (xcirc < self.ops["Lx"])
            )
            self.stat[n]["ycirc"] = ycirc[goodi]
            self.stat[n]["xcirc"] = xcirc[goodi]
        # enable buttons
        self.enable_views_and_classifier()
        # make color arrays for various views
        fig.make_colors(self)
        self.ichosen = int(0)
        self.imerge = [int(0)]
        self.iflip = int(0)
        self.ichosen_stats()
        self.comboBox.setCurrentIndex(2)
        # colorbar
        self.colormat = fig.make_colorbar()
        fig.plot_colorbar(self, self.ops_plot[2])
        tic = time.time()
        fig.init_masks(self)
        print(time.time() - tic)
        M = fig.draw_masks(self)
        fig.plot_masks(self, M)
        self.lcell1.setText("%d" % (ncells - self.iscell.sum()))
        self.lcell0.setText("%d" % (self.iscell.sum()))
        fig.init_range(self)
        fig.plot_trace(self)
        if (type(self.ops["diameter"]) is not int) and (len(self.ops["diameter"]) > 1):
            self.xyrat = self.ops["diameter"][0] / self.ops["diameter"][1]
        else:
            self.xyrat = 1.0
        self.p1.setAspectLocked(lock=True, ratio=self.xyrat)
        self.p2.setAspectLocked(lock=True, ratio=self.xyrat)
        self.loaded = True
        self.mode_change(2)
        self.show()
        # no classifier loaded
        classgui.activate(self, False)

    def enable_views_and_classifier(self):
        for b in range(len(self.views) - 1):
            self.viewbtns.button(b).setEnabled(True)
            self.viewbtns.button(b).setStyleSheet(self.styleUnpressed)
            # self.viewbtns.button(b).setShortcut(QtGui.QKeySequence('R'))
            if b == 0:
                self.viewbtns.button(b).setChecked(True)
                self.viewbtns.button(b).setStyleSheet(self.stylePressed)
        b = len(self.views) - 1
        if "meanImg_chan2" in self.ops:
            self.viewbtns.button(b).setEnabled(True)
            self.viewbtns.button(b).setStyleSheet(self.styleUnpressed)
        else:
            self.viewbtns.button(b).setEnabled(False)
            self.viewbtns.button(b).setStyleSheet(self.styleInactive)
        for b in range(len(self.colors)):
            self.colorbtns.button(b).setEnabled(True)
            self.colorbtns.button(b).setStyleSheet(self.styleUnpressed)
            if b == 0:
                self.colorbtns.button(b).setChecked(True)
                self.colorbtns.button(b).setStyleSheet(self.stylePressed)
        self.applyclass.setStyleSheet(self.styleUnpressed)
        self.applyclass.setEnabled(True)
        b = 0
        for btn in self.sizebtns.buttons():
            btn.setStyleSheet(self.styleUnpressed)
            btn.setEnabled(True)
            if b == 1:
                btn.setChecked(True)
                btn.setStyleSheet(self.stylePressed)
            b += 1
        for b in range(3):
            self.topbtns.button(b).setEnabled(False)
            self.topbtns.button(b).setStyleSheet(self.styleInactive)
        # enable classifier menu
        self.loadClass.setEnabled(True)
        self.loadTrain.setEnabled(True)
        self.loadUClass.setEnabled(True)
        self.loadSClass.setEnabled(True)
        self.resetDefault.setEnabled(True)
        self.visualizations.setEnabled(True)

        # self.p1.scene().showExportDialog()

    def ROIs_on(self, state):
        if state == QtCore.Qt.Checked:
            self.ops_plot[0] = True
        else:
            self.ops_plot[0] = False
        if self.loaded:
            M = fig.draw_masks(self)
            fig.plot_masks(self, M)

    def plot_clicked(self, event):
        """left-click chooses a cell, right-click flips cell to other view"""
        flip = False
        choose = False
        zoom = False
        replot = False
        items = self.win.scene().items(event.scenePos())
        posx = 0
        posy = 0
        iplot = 0
        if self.loaded:
            # print(event.modifiers() == QtCore.Qt.ControlModifier)
            for x in items:
                if x == self.img1:
                    pos = self.p1.mapSceneToView(event.scenePos())
                    posy = pos.x()
                    posx = pos.y()
                    iplot = 1
                elif x == self.img2:
                    pos = self.p2.mapSceneToView(event.scenePos())
                    posy = pos.x()
                    posx = pos.y()
                    iplot = 2
                elif x == self.p3:
                    iplot = 3
                elif (
                    (x == self.p1 or x == self.p2) and
                    x != self.img1 and
                    x != self.img2
                ):
                    iplot = 4
                    if event.double():
                        zoom = True
                if iplot == 1 or iplot == 2:
                    if event.button() == 2:
                        flip = True
                    elif event.button() == 1:
                        if event.double():
                            zoom = True
                        else:
                            choose = True
                if iplot == 3 and event.double():
                    zoom = True
                posy = int(posy)
                posx = int(posx)
                if zoom:
                    self.zoom_plot(iplot)
                if (choose or flip) and (iplot == 1 or iplot == 2):
                    ichosen = int(self.iROI[iplot - 1, 0, posx, posy])
                    if ichosen < 0:
                        choose = False
                        flip = False
                if choose:
                    merged = False
                    if event.modifiers() == QtCore.Qt.ControlModifier:
                        if self.iscell[self.imerge[0]] == self.iscell[ichosen]:
                            if ichosen not in self.imerge:
                                self.imerge.append(ichosen)
                                self.ichosen = ichosen
                                merged = True
                            elif ichosen in self.imerge and len(self.imerge) > 1:
                                self.imerge.remove(ichosen)
                                self.ichosen = self.imerge[0]
                                merged = True
                    if not merged:
                        self.imerge = [ichosen]
                        self.ichosen = ichosen
                if flip:
                    if ichosen not in self.imerge:
                        self.imerge = [ichosen]
                        self.ichosen = ichosen
                    self.flip_plot(iplot)
                if choose or flip or replot:
                    if self.isROI:
                        self.ROI_remove()
                    if not self.sizebtns.button(1).isChecked():
                        for btn in self.topbtns.buttons():
                            if btn.isChecked():
                                btn.setStyleSheet(self.styleUnpressed)
                    if self.ops_plot[2] == self.ops_plot[3].shape[1]:
                        fig.corr_masks(self)
                        fig.plot_colorbar(self, self.ops_plot[2])
                    self.ichosen_stats()
                    M = fig.draw_masks(self)
                    fig.plot_masks(self, M)
                    fig.plot_trace(self)
                    self.show()
                elif event.button() == 2:
                    if iplot == 1:
                        event.acceptedItem = self.p1
                        self.p1.raiseContextMenu(event)
                    elif iplot == 2:
                        event.acceptedItem = self.p2
                        self.p2.raiseContextMenu(event)

    def ichosen_stats(self):
        n = self.ichosen
        self.ROIedit.setText(str(self.ichosen))
        for k in range(1, len(self.stats_to_show) + 1):
            key = self.stats_to_show[k - 1]
            ival = self.stat[n][key]
            if k == 1:
                self.ROIstats[k].setText(
                    key + ": [%d, %d]" % (ival[0], ival[1])
                )
            elif k == 2:
                self.ROIstats[k].setText(key + ": %d" % (ival))
            else:
                self.ROIstats[k].setText(key + ": %2.2f" % (ival))

    def flip_plot(self, iplot):
        self.iflip = self.ichosen
        for n in self.imerge:
            iscell = int(self.iscell[n])
            self.iscell[n] = ~self.iscell[n]
            self.ichosen = n
            fig.flip_cell(self)
        np.save(
            self.basename + "/iscell.npy",
            np.concatenate(
                (
                    np.expand_dims(self.iscell, axis=1),
                    np.expand_dims(self.probcell, axis=1),
                ),
                axis=1,
            ),
        )
        self.lcell0.setText("%d" % (self.iscell.sum()))
        self.lcell1.setText("%d" % (self.iscell.size - self.iscell.sum()))

    def zoom_plot(self, iplot):
        if iplot == 1 or iplot == 2 or iplot == 4:
            self.p1.setXRange(0, self.ops["Lx"])
            self.p1.setYRange(0, self.ops["Ly"])
            self.p2.setXRange(0, self.ops["Lx"])
            self.p2.setYRange(0, self.ops["Ly"])
        else:
            self.p3.setXRange(0, self.Fcell.shape[1])
            self.p3.setYRange(self.fmin, self.fmax)
        self.show()

    def run_suite2p(self):
        RW = gui.RunWindow(self)
        RW.show()

    def vis_window(self):
        VW = visualize.VisWindow(self)
        VW.show()

    def reg_window(self):
        RW = reggui.BinaryPlayer(self)
        RW.show()

    def regPC_window(self):
        RW = reggui.PCViewer(self)
        RW.show()

    def load_dialog(self):
        name = QtGui.QFileDialog.getOpenFileName(
            self, "Open stat.npy", filter="stat.npy"
        )
        self.fname = name[0]
        self.load_proc()

    def load_proc(self):
        name = self.fname
        print(name)
        try:
            stat = np.load(name)
            ypix = stat[0]["ypix"]
        except (ValueError, KeyError, OSError,
                RuntimeError, TypeError, NameError):
            print('ERROR: this is not a stat.npy file :( '
                  '(needs stat[n]["ypix"]!)')
            stat = None
        if stat is not None:
            basename, fname = os.path.split(name)
            goodfolder = True
            try:
                Fcell = np.load(basename + "/F.npy")
                Fneu = np.load(basename + "/Fneu.npy")
            except (ValueError, OSError, RuntimeError, TypeError, NameError):
                print(
                    "ERROR: there are no fluorescence traces in this folder "
                    "(F.npy/Fneu.npy)"
                )
                goodfolder = False
            try:
                Spks = np.load(basename + "/spks.npy")
            except (ValueError, OSError, RuntimeError, TypeError, NameError):
                print("there are no spike deconvolved traces in this folder "
                      "(spks.npy)")
            try:
                iscell = np.load(basename + "/iscell.npy")
                probcell = iscell[:, 1]
                iscell = iscell[:, 0].astype(np.bool)
            except (ValueError, OSError, RuntimeError, TypeError, NameError):
                print("no manual labels found (iscell.npy)")
            try:
                ops = np.load(basename + "/ops.npy")
                ops = ops.item()
            except (ValueError, OSError, RuntimeError, TypeError, NameError):
                print("ERROR: there is no ops file in this folder (ops.npy)")
                goodfolder = False
            if goodfolder:
                self.basename = basename
                self.stat = stat
                self.ops = ops
                self.Fcell = Fcell
                self.Fneu = Fneu
                self.Spks = Spks
                self.iscell = iscell
                self.probcell = probcell
                self.make_masks_and_buttons()
                self.loaded = True
            else:
                print("stat.npy found, but other files not in folder")
                Text = ("stat.npy found, but other files missing, "
                        "choose another?")
                self.load_again(Text)
        else:
            Text = "Incorrect file, not a stat.npy, choose another?"
            self.load_again(Text)

    def load_behavior(self):
        name = QtGui.QFileDialog.getOpenFileName(
            self, "Open *.npy", filter="*.npy"
        )
        name = name[0]
        bloaded = False
        try:
            beh = np.load(name)
            beh = beh.flatten()
            if beh.size == self.Fcell.shape[1]:
                self.bloaded = True
        except (ValueError, KeyError, OSError,
                RuntimeError, TypeError, NameError):
            print("ERROR: this is not a 1D array with length of data")
        if self.bloaded:
            beh -= beh.min()
            beh /= beh.max()
            self.beh = beh
            b = len(self.colors)
            self.colorbtns.button(b).setEnabled(True)
            self.colorbtns.button(b).setStyleSheet(self.styleUnpressed)
            fig.beh_masks(self)
            fig.plot_trace(self)
            self.show()
        else:
            print("ERROR: this is not a 1D array with length of data")

    def load_again(self, Text):
        tryagain = QtGui.QMessageBox.question(
            self, "ERROR", Text, QtGui.QMessageBox.Yes | QtGui.QMessageBox.No
        )
        if tryagain == QtGui.QMessageBox.Yes:
            self.load_dialog()

    def load_classifier(self):
        name = QtGui.QFileDialog.getOpenFileName(self, "Open File")
        if name:
            classgui.load(self, name[0])
            self.class_activated()
        else:
            print("no classifier")

    def load_s2p_classifier(self):
        classgui.load(self, self.classorig)
        self.class_file()
        self.saveDefault.setEnabled(True)

    def load_default_classifier(self):
        classgui.load(
            self,
            os.path.join(
                os.path.abspath(os.path.dirname(__file__)),
                "classifiers/classifier_user.npy",
            ),
        )
        self.class_activated()

    def class_file(self):
        if self.classfile == os.path.join(
            os.path.abspath(os.path.dirname(__file__)),
            "classifiers/classifier_user.npy",
        ):
            cfile = "default classifier"
        elif self.classfile == os.path.join(
            os.path.abspath(os.path.dirname(__file__)),
            "classifiers/classifier.npy"
        ):
            cfile = "suite2p classifier"
        else:
            cfile = self.classfile
        cstr = "<font color='white'>" + cfile + "</font>"
        self.classLabel.setText(cstr)

    def class_activated(self):
        self.class_file()
        self.saveDefault.setEnabled(True)
        self.addtoclass.setStyleSheet(self.styleUnpressed)
        self.addtoclass.setEnabled(True)

    def class_default(self):
        dm = QtGui.QMessageBox.question(
            self,
            "Default classifier",
            "Are you sure you want to overwrite your default classifier?",
            QtGui.QMessageBox.Yes | QtGui.QMessageBox.No,
        )
        if dm == QtGui.QMessageBox.Yes:
            classfile = os.path.join(
                os.path.abspath(os.path.dirname(__file__)),
                "classifiers/classifier_user.npy",
            )
            np.save(classfile, self.model)

    def reset_default(self):
        dm = QtGui.QMessageBox.question(
            self,
            "Default classifier",
            ("Are you sure you want to reset the default classifier "
             "to the built-in suite2p classifier?"),
            QtGui.QMessageBox.Yes | QtGui.QMessageBox.No,
        )
        if dm == QtGui.QMessageBox.Yes:
            classfile = os.path.join(
                os.path.abspath(os.path.dirname(__file__)),
                "classifiers/classifier_user.npy",
            )
            shutil.copy(self.classorig, classfile)

    # def save_gui_data(self):
    #    gui_data = {
    #                'RGBall': self.RGBall,
    #                'RGBback': self.RGBback,
    #                'Vback': self.Vback,
    #                'iROI': self.iROI,
    #                'iExt': self.iExt,
    #                'Sroi': self.Sroi,
    #                'Sext': self.Sext,
    #                'Lam': self.Lam,
    #                'LamMean': self.LamMean,
    #                'wasloaded': True
    #               }
    #    np.save(self.basename+'/gui_data.npy', gui_data)


def run():
    # Always start by initializing Qt (only once per application)
    app = QtGui.QApplication(sys.argv)
    icon_path = os.path.join(
        os.path.dirname(os.path.realpath(__file__)), "logo/logo.png"
    )
    app_icon = QtGui.QIcon()
    app_icon.addFile(icon_path, QtCore.QSize(16, 16))
    app_icon.addFile(icon_path, QtCore.QSize(24, 24))
    app_icon.addFile(icon_path, QtCore.QSize(32, 32))
    app_icon.addFile(icon_path, QtCore.QSize(48, 48))
    app_icon.addFile(icon_path, QtCore.QSize(96, 96))
    app_icon.addFile(icon_path, QtCore.QSize(256, 256))
    app.setWindowIcon(app_icon)
    GUI = MainW()
    ret = app.exec_()
    # GUI.save_gui_data()
    sys.exit(ret)


# run()<|MERGE_RESOLUTION|>--- conflicted
+++ resolved
@@ -2,16 +2,12 @@
 import os
 import shutil
 import time
-<<<<<<< HEAD
 import numpy as np
 from PyQt5 import QtGui, QtCore
 import pyqtgraph as pg
 from pyqtgraph import GraphicsScene
 from suite2p import fig, gui, classifier, visualize, reggui, classgui
-
-=======
 from pkg_resources import iter_entry_points
->>>>>>> 0a36eb49
 
 class MainW(QtGui.QMainWindow):
     def __init__(self):
@@ -123,17 +119,10 @@
         self.visualizations.setEnabled(False)
         vis_menu = main_menu.addMenu("&Visualizations")
         vis_menu.addAction(self.visualizations)
-<<<<<<< HEAD
         self.visualizations.setShortcut("Ctrl+V")
+        # registration menuBar
         reg_menu = main_menu.addMenu("&Registration")
         self.reg = QtGui.QAction("View registered &binary", self)
-=======
-        self.visualizations.setShortcut('Ctrl+V')
-
-        # registration menuBar
-        reg_menu = main_menu.addMenu('&Registration')
-        self.reg = QtGui.QAction('View registered &binary', self)
->>>>>>> 0a36eb49
         self.reg.triggered.connect(self.reg_window)
         self.reg.setShortcut("Ctrl+B")
         self.reg.setEnabled(True)
@@ -144,12 +133,10 @@
         reg_menu.addAction(self.reg)
         reg_menu.addAction(self.regPC)
 
-<<<<<<< HEAD
         # self.reg.setShortcut('Ctrl+V')
         # --------- MAIN WIDGET LAYOUT ---------
         # pg.setConfigOption('background', 'w')
         # cwidget = EventWidget(self)
-=======
         # plugins menuBar
         self.plugins = {}
         plugin_menu = main_menu.addMenu('&Plugins')
@@ -162,7 +149,6 @@
         #### --------- MAIN WIDGET LAYOUT --------- ####
         #pg.setConfigOption('background', 'w')
         #cwidget = EventWidget(self)
->>>>>>> 0a36eb49
         cwidget = QtGui.QWidget()
         self.l0 = QtGui.QGridLayout()
         cwidget.setLayout(self.l0)
