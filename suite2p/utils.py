import numpy as np
from natsort import natsorted
import math, time
import glob, h5py, os, json
from scipy import signal
from suite2p import utils, register, nonrigid, chan2detect, celldetect2
from scipy import stats, signal
from scipy.sparse import linalg
import scipy.io
from skimage.external.tifffile import imread, TiffFile
from skimage import io
from ScanImageTiffReader import ScanImageTiffReader

def tic():
    return time.time()
def toc(i0):
    return time.time() - i0

def fitMVGaus(y,x,lam,thres=2.5):
    ''' computes 2D gaussian fit to data and returns ellipse of radius thres standard deviations
    inputs:
        y, x, lam, thres
            y,x: pixel locations
            lam: pixel weights
        thres: number of standard deviations at which to draw ellipse
    outputs:
        mu, cov, ellipse, area
            mu: mean of gaussian fit
            cov: covariance of gaussian fit
            radii: half of major and minor axis lengths of elliptical fit
            ellipse: coordinates of elliptical fit
            area: area of ellipse
    '''
    # normalize pixel weights
    lam = lam / lam.sum()
    # mean of gaussian
    yx = np.stack((y,x))
    mu  = (lam*yx).sum(axis=-1)
    yx = yx - np.expand_dims(mu, axis=1)
    yx = yx * lam**.5
    #yx  = np.concatenate((y*lam**0.5, x*lam**0.5),axis=0)
    cov = yx @ yx.transpose()
    # radii of major and minor axes
    radii,evec  = np.linalg.eig(cov)
    radii = np.maximum(0, np.real(radii))
    radii       = thres * radii**.5
    # compute pts of ellipse
    npts = 100
    p = np.expand_dims(np.linspace(0, 2*math.pi, npts),axis=1)
    p = np.concatenate((np.cos(p), np.sin(p)),axis=1)
    ellipse = (p * radii) @ evec.transpose() + mu
    area = (radii[0] * radii[1])**0.5 * math.pi
    radii  = np.sort(radii)[::-1]
    return mu, cov, radii, ellipse, area

def enhanced_mean_image(ops):
    if 1:
        I = ops['meanImg']
        Imed = signal.medfilt2d(I, 4*ops['diameter']+1)
        I = I - Imed
        Idiv = signal.medfilt2d(np.absolute(I), 4*ops['diameter']+1)
        I = I / (1e-10 + Idiv)
        mimg1 = -6
        mimg99 = 6
        mimg0 = I
    else:
        mimg0 = ops['meanImg']
        mimg0 = mimg0 - gaussian_filter(filters.minimum_filter(mimg0,50,mode='mirror'),
                                          10,mode='mirror')
        mimg0 = mimg0 / gaussian_filter(filters.maximum_filter(mimg0,50,mode='mirror'),
                                      10,mode='mirror')
        mimg1 = np.percentile(mimg0,1)
        mimg99 = np.percentile(mimg0,99)
    mimg0 = mimg0[ops['yrange'][0]:ops['yrange'][1], ops['xrange'][0]:ops['xrange'][1]]
    mimg0 = (mimg0 - mimg1) / (mimg99 - mimg1)
    mimg0 = np.maximum(0,np.minimum(1,mimg0))
    mimg = mimg0.min() * np.ones((ops['Ly'],ops['Lx']),np.float32)
    mimg[ops['yrange'][0]:ops['yrange'][1],
        ops['xrange'][0]:ops['xrange'][1]] = mimg0
    ops['meanImgE'] = mimg
    return ops

def init_ops(ops):
    if 'lines' in ops:
        lines = ops['lines']
        ops['nplanes'] = len(ops['lines'])
    nplanes = ops['nplanes']
    nchannels = ops['nchannels']
    ops1 = []
    if ('fast_disk' not in ops) or len(ops['fast_disk'])==0:
        ops['fast_disk'] = ops['save_path0']
    fast_disk = ops['fast_disk']
    # for mesoscope recording FOV locations
    if 'dy' in ops and ops['dy']!='':
        dy = ops['dy']
        dx = ops['dx']
    # compile ops into list across planes
    for j in range(0,nplanes):
        ops['save_path'] = os.path.join(ops['save_path0'], 'suite2p', 'plane%d'%j)
        if ('fast_disk' not in ops) or len(ops['fast_disk'])==0:
            ops['fast_disk'] = ops['save_path0']
        ops['fast_disk'] = os.path.join(fast_disk, 'suite2p', 'plane%d'%j)
        ops['ops_path'] = os.path.join(ops['save_path'],'ops.npy')
        ops['reg_file'] = os.path.join(ops['fast_disk'], 'data.bin')
        if 'lines' in ops:
            ops['lines'] = lines[j]
        if nchannels>1:
            ops['reg_file_chan2'] = os.path.join(ops['fast_disk'], 'data_chan2.bin')
        if 'dy' in ops and ops['dy']!='':
            ops['dy'] = dy[j]
            ops['dx'] = dx[j]
        if not os.path.isdir(ops['fast_disk']):
            os.makedirs(ops['fast_disk'])
        if not os.path.isdir(ops['save_path']):
            os.makedirs(ops['save_path'])
        ops1.append(ops.copy())
    return ops1

def list_h5(ops):
    froot = os.path.dirname(ops['h5py'])
    lpath = os.path.join(froot, "*.h5")
    fs = natsorted(glob.glob(lpath))
    return fs

def h5py_to_binary(ops):
    # copy ops to list where each element is ops for each plane
    ops1 = utils.init_ops(ops)

    nplanes = ops1[0]['nplanes']
    nchannels = ops1[0]['nchannels']
    # open all binary files for writing
    reg_file = []
    reg_file_chan2=[]
    for ops in ops1:
        reg_file.append(open(ops['reg_file'], 'wb'))
        if nchannels>1:
            reg_file_chan2.append(open(ops['reg_file_chan2'], 'wb'))
    # open h5py file for reading
    key = ops1[0]['h5py_key']
    if ops1[0]['look_one_level_down']:
        h5list = list_h5(ops1[0])
        print('using a list of h5 files:')
        print(h5list)
    else:
        h5list = [ops1[0]['h5py']]
    iall = 0
    for h5 in h5list:
        with h5py.File(h5, 'r') as f:
            # if h5py data is 4D instead of 3D, assume that
            # data = nframes x nplanes x pixels x pixels
            hdims = f[key].ndim
            # keep track of the plane identity of the first frame (channel identity is assumed always 0)
            nbatch = nplanes*nchannels*math.ceil(ops1[0]['batch_size']/(nplanes*nchannels))
            if hdims==3:
                nframes_all = f[key].shape[0]
            else:
                nframes_all = f[key].shape[0] * f[key].shape[1]
            nbatch = min(nbatch, nframes_all)
            if nchannels>1:
                nfunc = ops['functional_chan'] - 1
            else:
                nfunc = 0
            # loop over all tiffs
            ik = 0
            while 1:
                if hdims==3:
                    irange = np.arange(ik, min(ik+nbatch, nframes_all), 1)
                    if irange.size==0:
                        break
                    im = f[key][irange, :, :]
                else:
                    irange = np.arange(ik/nplanes, min(ik/nplanes+nbatch/nplanes, nframes_all/nplanes), 1)
                    if irange.size==0:
                        break
                    im = f[key][irange,:,:,:]
                    im = np.reshape(im, (im.shape[0]*nplanes,im.shape[2],im.shape[3]))
                nframes = im.shape[0]
                if type(im[0,0,0]) == np.uint16:
                    im = im / 2
                for j in range(0,nplanes):
                    if iall==0:
                        ops1[j]['meanImg'] = np.zeros((im.shape[1],im.shape[2]),np.float32)
                        if nchannels>1:
                            ops1[j]['meanImg_chan2'] = np.zeros((im.shape[1],im.shape[2]),np.float32)
                        ops1[j]['nframes'] = 0
                    i0 = nchannels * ((j)%nplanes)
                    im2write = im[np.arange(int(i0)+nfunc, nframes, nplanes*nchannels),:,:].astype(np.int16)
                    reg_file[j].write(bytearray(im2write))
                    ops1[j]['meanImg'] += im2write.astype(np.float32).sum(axis=0)
                    if nchannels>1:
                        im2write = im[np.arange(int(i0)+1-nfunc, nframes, nplanes*nchannels),:,:].astype(np.int16)
                        reg_file_chan2[j].write(bytearray(im2write))
                        ops1[j]['meanImg_chan2'] += im2write.astype(np.float32).sum(axis=0)
                    ops1[j]['nframes'] += im2write.shape[0]
                ik += nframes
                iall += nframes
        # write ops files
    do_registration = ops1[0]['do_registration']
    do_nonrigid = ops1[0]['nonrigid']
    for ops in ops1:
        ops['Ly'] = im2write.shape[1]
        ops['Lx'] = im2write.shape[2]
        if not do_registration:
            ops['yrange'] = np.array([0,ops['Ly']])
            ops['xrange'] = np.array([0,ops['Lx']])
        ops['meanImg'] /= ops['nframes']
        if nchannels>1:
            ops['meanImg_chan2'] /= ops['nframes']
        np.save(ops['ops_path'], ops)
    # close all binary files and write ops files
    for j in range(0,nplanes):
        reg_file[j].close()
        if nchannels>1:
            reg_file_chan2[j].close()
    return ops1

def tiff_to_binary(ops):
<<<<<<< HEAD
    ''' converts tiff to *.bin file '''
    ''' requires ops keys: nplanes, nchannels, data_path, look_one_level_down, reg_file '''
    ''' assigns ops keys: tiffreader, first_tiffs, frames_per_folder, nframes, meanImg, meanImg_chan2'''

=======
    '''
    convert tiffs to binary file
    '''
>>>>>>> 6c5629e1
    # copy ops to list where each element is ops for each plane
    ops1 = utils.init_ops(ops)
    nplanes = ops1[0]['nplanes']
    nchannels = ops1[0]['nchannels']

    # open all binary files for writing
    reg_file = []
    reg_file_chan2=[]
    for ops in ops1:
        reg_file.append(open(ops['reg_file'], 'wb'))
        if nchannels>1:
            reg_file_chan2.append(open(ops['reg_file_chan2'], 'wb'))

    # look for tiffs in all requested folders
    fs, ops = get_tif_list(ops1[0])
    for op in ops1:
        op['first_tiffs'] = ops['first_tiffs']
        op['frames_per_folder'] = np.zeros((ops['first_tiffs'].sum(),), np.int32)

    batch_size = 2000
    batch_size = nplanes*nchannels*math.ceil(batch_size/(nplanes*nchannels))
    # loop over all tiffs
    which_folder = -1
    for ik, file in enumerate(fs):
<<<<<<< HEAD
        tif = TiffFile(file)


=======
        # size of tiff
        tif = TiffFile(file, fastij = True)
>>>>>>> 6c5629e1
        Ltif = len(tif)
        # keep track of the plane identity of the first frame (channel identity is assumed always 0)
        if ops['first_tiffs'][ik]:
            which_folder += 1
            iplane = 0
        ix = 0
        while 1:
            if ix >= Ltif:
                break
            nfr = min(Ltif - ix, batch_size)
            im = imread(file, pages = range(ix, ix + nfr))
            if len(im.shape) < 3:
                im = np.expand_dims(im, axis=0)
            if type(im[0,0,0]) == np.uint16:
                im = im / 2
            if im.shape[0] > nfr:
                im = im[:nfr, :, :]
            nframes = im.shape[0]
            for j in range(0,nplanes):
                if ik==0 and ix==0:
                    ops1[j]['meanImg'] = np.zeros((im.shape[1],im.shape[2]),np.float32)
                    if nchannels>1:
                        ops1[j]['meanImg_chan2'] = np.zeros((im.shape[1],im.shape[2]),np.float32)
                    ops1[j]['nframes'] = 0
                i0 = nchannels * ((iplane+j)%nplanes)
                if nchannels>1:
                    nfunc = ops['functional_chan']-1
                else:
                    nfunc = 0
                im2write = im[np.arange(int(i0)+nfunc, nframes, nplanes*nchannels),:,:].astype(np.int16)
                ops1[j]['meanImg'] += im2write.astype(np.float32).sum(axis=0)
                reg_file[j].write(bytearray(im2write))
                ops1[j]['nframes'] += im2write.shape[0]
                ops1[j]['frames_per_folder'][which_folder] += im2write.shape[0]
                #print(ops1[j]['frames_per_folder'][which_folder])
                if nchannels>1:
                    im2write = im[np.arange(int(i0)+1-nfunc, nframes, nplanes*nchannels),:,:].astype(np.int16)
                    reg_file_chan2[j].write(bytearray(im2write))
                    ops1[j]['meanImg_chan2'] += im2write.astype(np.float32).sum(axis=0)

            iplane = (iplane-nframes/nchannels)%nplanes
            ix+=nframes
    print(ops1[0]['nframes'])
    # write ops files
    do_registration = ops['do_registration']
    do_nonrigid = ops1[0]['nonrigid']
    for ops in ops1:
        ops['Ly'],ops['Lx'] = ops['meanImg'].shape
        ops['filelist'] = fs
        if not do_registration:
            ops['yrange'] = np.array([0,ops['Ly']])
            ops['xrange'] = np.array([0,ops['Lx']])
        ops['meanImg'] /= ops['nframes']
        if nchannels>1:
            ops['meanImg_chan2'] /= ops['nframes']
        np.save(ops['ops_path'], ops)
    # close all binary files and write ops files
    for j in range(0,nplanes):
        reg_file[j].close()
        if nchannels>1:
            reg_file_chan2[j].close()
    return ops1

def split_multiops(ops1):
    for j in range(len(ops1)):
        if 'dx' in ops1[j] and np.size(ops1[j]['dx'])>1:
            ops1[j]['dx'] = ops1[j]['dx'][j]
            ops1[j]['dy'] = ops1[j]['dy'][j]
    return ops1

def mesoscan_to_binary(ops):
    # copy ops to list where each element is ops for each plane
    # load json file with line start stops
    if 'lines' not in ops:
        fpath = os.path.join(ops['data_path'][0], '*json')
        fs = glob.glob(fpath)
        with open(fs[0], 'r') as f:
            opsj = json.load(f)
        ops['nplanes'] = len(opsj)
    else:
        ops['nplanes'] = len(ops['lines'])
    ops1 = utils.init_ops(ops)
    if 'lines' not in ops:
        for j in range(len(ops1)):
            ops1[j] = {**ops1[j], **opsj[j]}.copy()
    nplanes = ops['nplanes']
    print(nplanes)
    nchannels = ops1[0]['nchannels']
    # open all binary files for writing
    reg_file = []
    reg_file_chan2=[]
    for ops in ops1:
        reg_file.append(open(ops['reg_file'], 'wb'))
        if nchannels>1:
            reg_file_chan2.append(open(ops['reg_file_chan2'], 'wb'))
    fs, ops = get_tif_list(ops1[0]) # look for tiffs in all requested folders
    for op in ops1:
        op['first_tiffs'] = ops['first_tiffs']
        op['frames_per_folder'] = np.zeros((ops['first_tiffs'].sum(),), np.int32)
    if nchannels>1:
        nfunc = ops['functional_chan']-1
    else:
        nfunc = 0
    batch_size = 500
    # loop over all tiffs
    which_folder = -1
    for ik, file in enumerate(fs):
        if ops['first_tiffs'][ik]:
            which_folder += 1
        ix = 0
        while 1:
            im = imread(file, pages = range(ix,ix+batch_size))
            if im.size==0:
                break
            #im = io.imread(file)
            if len(im.shape)<3:
                im = np.expand_dims(im, axis=0)
            nframes = im.shape[0]
            for j in range(0,nplanes):
                if ik==0:
                    ops1[j]['meanImg'] = np.zeros((len(ops1[j]['lines']),im.shape[2]),np.float32)
                    if nchannels>1:
                        ops1[j]['meanImg_chan2'] = np.zeros((len(ops1[j]['lines']),im.shape[2]),np.float32)
                    ops1[j]['nframes'] = 0
                im2write = im[:,ops1[j]['lines'],:].astype(np.int16)
                ops1[j]['meanImg'] += im2write.astype(np.float32).sum(axis=0)
                reg_file[j].write(bytearray(im2write))
                if nchannels>1:
                    #im2write = im[np.arange(1-nfunc, nframes, nplanes*nchannels),:,:].astype(np.int16)
                    reg_file_chan2[j].write(bytearray(im2write))
                    ops1[j]['meanImg_chan2'] += im2write.astype(np.float32).sum(axis=0)
                ops1[j]['nframes'] += im2write.shape[0]
                ops1[j]['frames_per_folder'][which_folder] += im2write.shape[0]
            ix+=nframes
    # write ops files
    do_registration = ops['do_registration']
    do_nonrigid = ops1[0]['nonrigid']
    for ops in ops1:
        ops['Ly'],ops['Lx'] = ops['meanImg'].shape
        if not do_registration:
            ops['yrange'] = np.array([0,ops['Ly']])
            ops['xrange'] = np.array([0,ops['Lx']])
        ops['meanImg'] /= ops['nframes']
        if nchannels>1:
            ops['meanImg_chan2'] /= ops['nframes']
        np.save(ops['ops_path'], ops)
    # close all binary files and write ops files
    for j in range(0,nplanes):
        reg_file[j].close()
        if nchannels>1:
            reg_file_chan2[j].close()
    return ops1

def list_tifs(froot, look_one_level_down):
    '''
    list of tiffs in folder froot + one level down maybe
    '''
    first_tiffs = []
    lpath = os.path.join(froot, "*.tif")
    fs  = natsorted(glob.glob(lpath))
    lpath = os.path.join(froot, "*.tiff")
    fs2 = natsorted(glob.glob(lpath))
    fs.extend(fs2)
    if len(fs) > 0:
        first_tiffs.extend(np.zeros((len(fs),), 'bool'))
        first_tiffs[0] = True
    lfs = len(fs)
    if look_one_level_down:
        fdir = glob.glob(os.path.join(froot, "*", ""))
        for folder_down in fdir:
            lpath = os.path.join(folder_down, "*.tif")
            fs3 = natsorted(glob.glob(lpath))
            lpath = os.path.join(folder_down, "*.tiff")
            fs4 = natsorted(glob.glob(lpath))
            fs.extend(fs3)
            fs.extend(fs4)
            if len(fs3)+len(fs4) > 0:
                first_tiffs.extend(np.zeros((len(fs3)+len(fs4),), 'bool'))
                first_tiffs[lfs] = True
                lfs = len(fs)
    return fs, first_tiffs

def get_tif_list(ops):
<<<<<<< HEAD
    ''' get tiffs in folder  '''
=======
    '''
    make list of tiffs to process
    if ops['subfolders'], then all tiffs ops['data_path'][0] / ops['subfolders'] / *.tif
    if ops['look_one_level_down'], then all tiffs in all folders + one level down
    if ops['tiff_list'], then ops['data_path'][0] / ops['tiff_list'] ONLY
    '''
>>>>>>> 6c5629e1
    froot = ops['data_path']
    # use a user-specified list of tiffs
    if 'tiff_list' in ops:
        fsall = []
        for tif in ops['tiff_list']:
            fsall.append(os.path.join(froot[0], tif))
        ops['first_tiffs'] = np.zeros((len(fsall),), dtype=np.bool)
        ops['first_tiffs'][0] = True
        print('Found %d tifs'%(len(fsall)))
    else:
        if len(froot)==1:
            if len(ops['subfolders'])==0:
                fold_list = ops['data_path']
            else:
                fold_list = []
                for folder_down in ops['subfolders']:
                    fold = os.path.join(froot[0], folder_down)
                    fold_list.append(fold)
        else:
            fold_list = froot
        fsall = []
        nfs = 0
        first_tiffs = []
        for k,fld in enumerate(fold_list):
            fs, ftiffs = list_tifs(fld, ops['look_one_level_down'])
            fsall.extend(fs)
            first_tiffs.extend(ftiffs)
        if len(fs)==0:
            print('Could not find any tiffs')
            raise Exception('no tiffs')
        else:
            ops['first_tiffs'] = np.array(first_tiffs)
            print('Found %d tifs'%(len(fsall)))
    return fsall, ops


def get_cells(ops):
    i0 = tic()
    ops['diameter'] = np.array(ops['diameter'])
    if ops['diameter'].size<2:
        ops['diameter'] = int(np.array(ops['diameter']))
        ops['diameter'] = np.array((ops['diameter'], ops['diameter']))
    ops['diameter'] = np.array(ops['diameter']).astype('int32')
    print(ops['diameter'])
    ops, stat = celldetect2.sourcery(ops)
    print('time %4.4f. Found %d ROIs'%(toc(i0), len(stat)))
    # extract fluorescence and neuropil
    F, Fneu, ops = celldetect2.extractF(ops, stat)
    print('time %4.4f. Extracted fluorescence from %d ROIs'%(toc(i0), len(stat)))
    # subtract neuropil
    dF = F - ops['neucoeff'] * Fneu
    # compute activity statistics for classifier
    sk = stats.skew(dF, axis=1)
    sd = np.std(dF, axis=1)
    npix = np.array([stat[n]['npix'] for n in range(len(stat))]).astype('float32')
    npix /= np.mean(npix)
    for k in range(F.shape[0]):
        stat[k]['skew'] = sk[k]
        stat[k]['std']  = sd[k]
        stat[k]['npix_norm'] = npix[k]
    # if second channel, detect bright cells in second channel
    fpath = ops['save_path']
    if 'meanImg_chan2' in ops:
        if 'chan2_thres' not in ops:
            ops['chan2_thres'] = 0.65
        ops, redcell = chan2detect.detect(ops, stat)
        np.save(os.path.join(fpath, 'redcell.npy'), redcell)

    # add enhanced mean image
    ops = enhanced_mean_image(ops)
    # save ops
    np.save(ops['ops_path'], ops)
    # save results
    np.save(os.path.join(fpath,'F.npy'), F)
    np.save(os.path.join(fpath,'Fneu.npy'), Fneu)
    np.save(os.path.join(fpath,'stat.npy'), stat)
    iscell = np.ones((len(stat),2))
    np.save(os.path.join(fpath, 'iscell.npy'), iscell)
    print('results saved to %s'%ops['save_path'])
    return ops

def combined(ops1):
    '''
    Combines all the entries in ops1 into a single result file.
    Multi-plane recordings are arranged to best tile a square.
    Multi-roi recordings are arranged by their dx,dy physical localization.
    '''
    ops = ops1[0]
    if ('dx' not in ops) or ('dy' not in ops):
        Lx = ops['Lx']
        Ly = ops['Ly']
        nX = np.ceil(np.sqrt(ops['Ly'] * ops['Lx'] * len(ops1))/ops['Lx'])
        nX = int(nX)
        nY = int(np.ceil(len(ops1)/nX))
        for j in range(len(ops1)):
            ops1[j]['dx'] = (j%nX) * Lx
            ops1[j]['dy'] = int(j/nX) * Ly
    LY = int(np.amax(np.array([ops['Ly']+ops['dy'] for ops in ops1])))
    LX = int(np.amax(np.array([ops['Lx']+ops['dx'] for ops in ops1])))
    meanImg = np.zeros((LY, LX))
    meanImgE = np.zeros((LY, LX))
    if ops['nchannels']>1:
        meanImg_chan2 = np.zeros((LY, LX))
    if 'meanImg_chan2_corrected' in ops:
        meanImg_chan2_corrected = np.zeros((LY, LX))

    Vcorr = np.zeros((LY, LX))
    Nfr = np.amax(np.array([ops['nframes'] for ops in ops1]))
    for k,ops in enumerate(ops1):
        fpath = ops['save_path']
        stat0 = np.load(os.path.join(fpath,'stat.npy'))
        xrange = np.arange(ops['dx'],ops['dx']+ops['Lx'])
        yrange = np.arange(ops['dy'],ops['dy']+ops['Ly'])
        meanImg[np.ix_(yrange, xrange)] = ops['meanImg']
        meanImgE[np.ix_(yrange, xrange)] = ops['meanImgE']
        if ops['nchannels']>1:
            meanImg_chan2[np.ix_(yrange, xrange)] = ops['meanImg_chan2']
        if 'meanImg_chan2_corrected' in ops:
            meanImg_chan2_corrected[np.ix_(yrange, xrange)] = ops['meanImg_chan2_corrected']
        xrange = np.arange(ops['dx']+ops['xrange'][0],ops['dx']+ops['xrange'][-1])
        yrange = np.arange(ops['dy']+ops['yrange'][0],ops['dy']+ops['yrange'][-1])
        Vcorr[np.ix_(yrange, xrange)] = ops['Vcorr']
        for j in range(len(stat0)):
            stat0[j]['xpix'] += ops['dx']
            stat0[j]['ypix'] += ops['dy']
            stat0[j]['med'][0] += ops['dy']
            stat0[j]['med'][1] += ops['dx']
            stat0[j]['iplane'] = k
        F0    = np.load(os.path.join(fpath,'F.npy'))
        Fneu0 = np.load(os.path.join(fpath,'Fneu.npy'))
        spks0 = np.load(os.path.join(fpath,'spks.npy'))
        iscell0 = np.load(os.path.join(fpath,'iscell.npy'))
        if os.path.isfile(os.path.join(fpath,'redcell.npy')):
            redcell0 = np.load(os.path.join(fpath,'redcell.npy'))
            hasred = True
        else:
            redcell0 = []
            hasred = False
        nn,nt = F0.shape
        if nt<Nfr:
            fcat    = np.zeros((nn,Nfr-nt), 'float32')
            #print(F0.shape)
            #print(fcat.shape)
            F0      = np.concatenate((F0, fcat), axis=1)
            spks0   = np.concatenate((spks0, fcat), axis=1)
            Fneu0   = np.concatenate((Fneu0, fcat), axis=1)
        if k==0:
            F, Fneu, spks,stat,iscell,redcell = F0, Fneu0, spks0,stat0, iscell0, redcell0
        else:
            F    = np.concatenate((F, F0))
            Fneu = np.concatenate((Fneu, Fneu0))
            spks = np.concatenate((spks, spks0))
            stat = np.concatenate((stat,stat0))
            iscell = np.concatenate((iscell,iscell0))
            if hasred:
                redcell = np.concatenate((redcell,redcell0))
    ops['meanImg']  = meanImg
    ops['meanImgE'] = meanImgE
    if ops['nchannels']>1:
        ops['meanImg_chan2'] = meanImg_chan2
    if 'meanImg_chan2_corrected' in ops:
        ops['meanImg_chan2_corrected'] = meanImg_chan2_corrected
    ops['Vcorr'] = Vcorr
    ops['Ly'] = LY
    ops['Lx'] = LX
    ops['xrange'] = [0, ops['Lx']]
    ops['yrange'] = [0, ops['Ly']]
    fpath = os.path.join(ops['save_path0'], 'suite2p', 'combined')
    if not os.path.isdir(fpath):
        os.makedirs(fpath)
    ops['save_path'] = fpath
    np.save(os.path.join(fpath, 'F.npy'), F)
    np.save(os.path.join(fpath, 'Fneu.npy'), Fneu)
    np.save(os.path.join(fpath, 'spks.npy'), spks)
    np.save(os.path.join(fpath, 'ops.npy'), ops)
    np.save(os.path.join(fpath, 'stat.npy'), stat)
    np.save(os.path.join(fpath, 'iscell.npy'), iscell)
    if hasred:
        np.save(os.path.join(fpath, 'redcell.npy'), redcell)

    # save as matlab file
    if ('save_mat' in ops) and ops['save_mat']:
        matpath = os.path.join(ops['save_path'],'Fall.mat')
        scipy.io.savemat(matpath, {'stat': stat,
                                    'ops': ops,
                                    'F': F,
                                    'Fneu': Fneu,
                                    'spks': spks,
                                    'iscell': iscell,
                                    'redcell': redcell})
    return ops

def make_blocks(ops):
    ## split FOV into blocks to register separately
    Ly = ops['Ly']
    Lx = ops['Lx']
    if 'maxregshiftNR' not in ops:
        ops['maxregshiftNR'] = 5
    if 'block_size' not in ops:
        ops['block_size'] = [128, 128]

    ny = int(np.ceil(1.5 * float(Ly) / ops['block_size'][0]))
    nx = int(np.ceil(1.5 * float(Lx) / ops['block_size'][1]))

    if ops['block_size'][0]>=Ly:
        ops['block_size'][0] = Ly
        ny = 1
    if ops['block_size'][1]>=Lx:
        ops['block_size'][1] = Lx
        nx = 1

    ystart = np.linspace(0, Ly - ops['block_size'][0], ny).astype('int')
    xstart = np.linspace(0, Lx - ops['block_size'][1], nx).astype('int')
    ops['yblock'] = []
    ops['xblock'] = []
    for iy in range(ny):
        for ix in range(nx):
            yind = np.array([ystart[iy], ystart[iy]+ops['block_size'][0]])
            xind = np.array([xstart[ix], xstart[ix]+ops['block_size'][1]])
            ops['yblock'].append(yind)
            ops['xblock'].append(xind)
    ops['nblocks'] = [ny, nx]

    ys, xs = np.meshgrid(np.arange(nx), np.arange(ny))
    ys = ys.flatten()
    xs = xs.flatten()
    ds = (ys - ys[:,np.newaxis])**2 + (xs - xs[:,np.newaxis])**2
    R = np.exp(-ds)
    R = R / np.sum(R,axis=0)
    ops['NRsm'] = R.T

    return ops

def sample_frames(ops, ix):
    Ly = ops['Ly']
    Lx = ops['Lx']
    nbytesread =  np.int64(Ly*Lx*2)
    Lyc = ops['yrange'][-1] - ops['yrange'][0]
    Lxc = ops['xrange'][-1] - ops['xrange'][0]
    mov = np.zeros((len(ix), Lyc, Lxc), np.int16)
    # load and bin data
    with open(ops['reg_file'], 'rb') as reg_file:
        for i in range(len(ix)):
            reg_file.seek(nbytesread*ix[i], 0)
            buff = reg_file.read(nbytesread)
            data = np.frombuffer(buff, dtype=np.int16, offset=0)
            data = np.reshape(data, (Ly, Lx))
            mov[i,:,:] = data[ops['yrange'][0]:ops['yrange'][-1], ops['xrange'][0]:ops['xrange'][-1]]
    return mov

def pclowhigh(mov, nlowhigh, nPC):
    nframes, Ly, Lx = mov.shape
    mov = mov.reshape((nframes, -1))
    mov = mov.astype('float32')
    mimg = np.mean(mov, axis=0)
    mov -= mimg
    COV = mov @ mov.T
    w,v = linalg.eigsh(COV, k = nPC)
    v = v[:, ::-1]
    mov += mimg
    mov = mov.reshape((nframes, Ly, Lx))
    pclow  = np.zeros((nPC, Ly, Lx), 'float32')
    pchigh = np.zeros((nPC, Ly, Lx), 'float32')
    for i in range(nPC):
        isort = np.argsort(v[:,i])
        pclow[i,:,:] = np.mean(mov[isort[:nlowhigh],:,:], axis=0)
        pchigh[i,:,:] = np.mean(mov[isort[-nlowhigh:],:,:], axis=0)
    return pclow, pchigh, w

def metric_register(pclow, pchigh, do_phasecorr=True, smooth_sigma=1.15, block_size=(128,128), maxregshift=0.1, maxregshiftNR=5):
    ops = {
        'num_workers': -1,
        'snr_thresh': 1.25,
        'nonrigid': True,
        'num_workers': -1,
        'block_size': np.array(block_size),
        'maxregshiftNR': np.array(maxregshiftNR),
        'maxregshift': np.array(maxregshift),
        'subpixel': 10,
        'do_phasecorr': do_phasecorr,
        'smooth_sigma': smooth_sigma
        }
    nPC, ops['Ly'], ops['Lx'] = pclow.shape

    X = np.zeros((nPC,3))
    ops = make_blocks(ops)
    for i in range(nPC):
        refImg = pclow[i]
        Img = pchigh[i][np.newaxis, :, :]
        #Img = np.tile(Img, (1,1,1))
        maskMul, maskOffset, cfRefImg = register.prepare_masks(refImg, ops)
        maskMulNR, maskOffsetNR, cfRefImgNR = nonrigid.prepare_masks(refImg, ops)
        refAndMasks = [maskMul, maskOffset, cfRefImg, maskMulNR, maskOffsetNR, cfRefImgNR]
        dwrite, ymax, xmax, cmax, yxnr = register.phasecorr(Img, refAndMasks, ops)
        X[i,1] = np.mean((yxnr[0]**2 + yxnr[1]**2)**.5)
        X[i,0] = np.mean((ymax[0]**2 + xmax[0]**2)**.5)
        X[i,2] = np.amax((yxnr[0]**2 + yxnr[1]**2)**.5)

    return X<|MERGE_RESOLUTION|>--- conflicted
+++ resolved
@@ -215,16 +215,10 @@
     return ops1
 
 def tiff_to_binary(ops):
-<<<<<<< HEAD
     ''' converts tiff to *.bin file '''
     ''' requires ops keys: nplanes, nchannels, data_path, look_one_level_down, reg_file '''
     ''' assigns ops keys: tiffreader, first_tiffs, frames_per_folder, nframes, meanImg, meanImg_chan2'''
 
-=======
-    '''
-    convert tiffs to binary file
-    '''
->>>>>>> 6c5629e1
     # copy ops to list where each element is ops for each plane
     ops1 = utils.init_ops(ops)
     nplanes = ops1[0]['nplanes']
@@ -249,14 +243,8 @@
     # loop over all tiffs
     which_folder = -1
     for ik, file in enumerate(fs):
-<<<<<<< HEAD
-        tif = TiffFile(file)
-
-
-=======
         # size of tiff
         tif = TiffFile(file, fastij = True)
->>>>>>> 6c5629e1
         Ltif = len(tif)
         # keep track of the plane identity of the first frame (channel identity is assumed always 0)
         if ops['first_tiffs'][ik]:
@@ -440,16 +428,12 @@
     return fs, first_tiffs
 
 def get_tif_list(ops):
-<<<<<<< HEAD
-    ''' get tiffs in folder  '''
-=======
     '''
     make list of tiffs to process
     if ops['subfolders'], then all tiffs ops['data_path'][0] / ops['subfolders'] / *.tif
     if ops['look_one_level_down'], then all tiffs in all folders + one level down
     if ops['tiff_list'], then ops['data_path'][0] / ops['tiff_list'] ONLY
     '''
->>>>>>> 6c5629e1
     froot = ops['data_path']
     # use a user-specified list of tiffs
     if 'tiff_list' in ops:
