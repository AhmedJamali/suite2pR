import numpy as np
from natsort import natsorted
import math, time
import glob, h5py, os, json
from scipy import signal
from suite2p import utils, register, nonrigid, chan2detect, celldetect2
from scipy import stats, signal
from scipy.sparse import linalg
import scipy.io
from skimage.external.tifffile import imread, TiffFile
from skimage import io

def tic():
    return time.time()
def toc(i0):
    return time.time() - i0

def fitMVGaus(y,x,lam,thres=2.5):
    ''' computes 2D gaussian fit to data and returns ellipse of radius thres standard deviations
    inputs:
        y, x, lam, thres
            y,x: pixel locations
            lam: pixel weights
        thres: number of standard deviations at which to draw ellipse
    outputs:
        mu, cov, ellipse, area
            mu: mean of gaussian fit
            cov: covariance of gaussian fit
            radii: half of major and minor axis lengths of elliptical fit
            ellipse: coordinates of elliptical fit
            area: area of ellipse
    '''
    # normalize pixel weights
    lam = lam / lam.sum()
    # mean of gaussian
    yx = np.stack((y,x))
    mu  = (lam*yx).sum(axis=-1)
    yx = yx - np.expand_dims(mu, axis=1)
    yx = yx * lam**.5
    #yx  = np.concatenate((y*lam**0.5, x*lam**0.5),axis=0)
    cov = yx @ yx.transpose()
    # radii of major and minor axes
    radii,evec  = np.linalg.eig(cov)
    radii = np.maximum(0, np.real(radii))
    radii       = thres * radii**.5
    # compute pts of ellipse
    npts = 100
    p = np.expand_dims(np.linspace(0, 2*math.pi, npts),axis=1)
    p = np.concatenate((np.cos(p), np.sin(p)),axis=1)
    ellipse = (p * radii) @ evec.transpose() + mu
    area = (radii[0] * radii[1])**0.5 * math.pi
    radii  = np.sort(radii)[::-1]
    return mu, cov, radii, ellipse, area

def enhanced_mean_image(ops):
    if 1:
        I = ops['meanImg']
        Imed = signal.medfilt2d(I, 4*ops['diameter']+1)
        I = I - Imed
        Idiv = signal.medfilt2d(np.absolute(I), 4*ops['diameter']+1)
        I = I / (1e-10 + Idiv)
        mimg1 = -6
        mimg99 = 6
        mimg0 = I
    else:
        mimg0 = ops['meanImg']
        mimg0 = mimg0 - gaussian_filter(filters.minimum_filter(mimg0,50,mode='mirror'),
                                          10,mode='mirror')
        mimg0 = mimg0 / gaussian_filter(filters.maximum_filter(mimg0,50,mode='mirror'),
                                      10,mode='mirror')
        mimg1 = np.percentile(mimg0,1)
        mimg99 = np.percentile(mimg0,99)
    mimg0 = mimg0[ops['yrange'][0]:ops['yrange'][1], ops['xrange'][0]:ops['xrange'][1]]
    mimg0 = (mimg0 - mimg1) / (mimg99 - mimg1)
    mimg0 = np.maximum(0,np.minimum(1,mimg0))
    mimg = mimg0.min() * np.ones((ops['Ly'],ops['Lx']),np.float32)
    mimg[ops['yrange'][0]:ops['yrange'][1],
        ops['xrange'][0]:ops['xrange'][1]] = mimg0
    ops['meanImgE'] = mimg
    return ops

def init_ops(ops):
    if 'lines' in ops:
        lines = ops['lines']
        ops['nplanes'] = len(ops['lines'])
    nplanes = ops['nplanes']
    nchannels = ops['nchannels']
    ops1 = []
    if ('fast_disk' not in ops) or len(ops['fast_disk'])==0:
        ops['fast_disk'] = ops['save_path0']
    fast_disk = ops['fast_disk']
    # for mesoscope recording FOV locations
    if 'dy' in ops and ops['dy']!='':
        dy = ops['dy']
        dx = ops['dx']
    # compile ops into list across planes
    for j in range(0,nplanes):
        ops['save_path'] = os.path.join(ops['save_path0'], 'suite2p', 'plane%d'%j)
        if ('fast_disk' not in ops) or len(ops['fast_disk'])==0:
            ops['fast_disk'] = ops['save_path0']
        ops['fast_disk'] = os.path.join(fast_disk, 'suite2p', 'plane%d'%j)
        ops['ops_path'] = os.path.join(ops['save_path'],'ops.npy')
        ops['reg_file'] = os.path.join(ops['fast_disk'], 'data.bin')
        if 'lines' in ops:
            ops['lines'] = lines[j]
        if nchannels>1:
            ops['reg_file_chan2'] = os.path.join(ops['fast_disk'], 'data_chan2.bin')
        if 'dy' in ops and ops['dy']!='':
            ops['dy'] = dy[j]
            ops['dx'] = dx[j]
        if not os.path.isdir(ops['fast_disk']):
            os.makedirs(ops['fast_disk'])
        if not os.path.isdir(ops['save_path']):
            os.makedirs(ops['save_path'])
        ops1.append(ops.copy())
    return ops1

def list_h5(ops):
    froot = os.path.dirname(ops['h5py'])
    lpath = os.path.join(froot, "*.h5")
    fs = natsorted(glob.glob(lpath))
    return fs

def h5py_to_binary(ops):
    # copy ops to list where each element is ops for each plane
    ops1 = utils.init_ops(ops)

    nplanes = ops1[0]['nplanes']
    nchannels = ops1[0]['nchannels']
    # open all binary files for writing
    reg_file = []
    reg_file_chan2=[]
    for ops in ops1:
        reg_file.append(open(ops['reg_file'], 'wb'))
        if nchannels>1:
            reg_file_chan2.append(open(ops['reg_file_chan2'], 'wb'))
    # open h5py file for reading
    key = ops1[0]['h5py_key']
    if ops1[0]['look_one_level_down']:
        h5list = list_h5(ops1[0])
        print('using a list of h5 files:')
        print(h5list)
    else:
        h5list = [ops1[0]['h5py']]
    iall = 0
    for h5 in h5list:
        with h5py.File(h5, 'r') as f:
            # if h5py data is 4D instead of 3D, assume that
            # data = nframes x nplanes x pixels x pixels
            hdims = f[key].ndim
            # keep track of the plane identity of the first frame (channel identity is assumed always 0)
            nbatch = nplanes*nchannels*math.ceil(ops1[0]['batch_size']/(nplanes*nchannels))
            if hdims==3:
                nframes_all = f[key].shape[0]
            else:
                nframes_all = f[key].shape[0] * f[key].shape[1]
            nbatch = min(nbatch, nframes_all)
            if nchannels>1:
                nfunc = ops['functional_chan'] - 1
            else:
                nfunc = 0
            # loop over all tiffs
            ik = 0
            while 1:
                if hdims==3:
                    irange = np.arange(ik, min(ik+nbatch, nframes_all), 1)
                    if irange.size==0:
                        break
                    im = f[key][irange, :, :]
                else:
                    irange = np.arange(ik/nplanes, min(ik/nplanes+nbatch/nplanes, nframes_all/nplanes), 1)
                    if irange.size==0:
                        break
                    im = f[key][irange,:,:,:]
                    im = np.reshape(im, (im.shape[0]*nplanes,im.shape[2],im.shape[3]))
                nframes = im.shape[0]
                for j in range(0,nplanes):
                    if iall==0:
                        ops1[j]['meanImg'] = np.zeros((im.shape[1],im.shape[2]),np.float32)
                        if nchannels>1:
                            ops1[j]['meanImg_chan2'] = np.zeros((im.shape[1],im.shape[2]),np.float32)
                        ops1[j]['nframes'] = 0
                    i0 = nchannels * ((j)%nplanes)
                    im2write = im[np.arange(int(i0)+nfunc, nframes, nplanes*nchannels),:,:].astype(np.int16)
                    reg_file[j].write(bytearray(im2write))
                    ops1[j]['meanImg'] += im2write.astype(np.float32).sum(axis=0)
                    if nchannels>1:
                        im2write = im[np.arange(int(i0)+1-nfunc, nframes, nplanes*nchannels),:,:].astype(np.int16)
                        reg_file_chan2[j].write(bytearray(im2write))
                        ops1[j]['meanImg_chan2'] += im2write.astype(np.float32).sum(axis=0)
                    ops1[j]['nframes'] += im2write.shape[0]
                ik += nframes
                iall += nframes
        # write ops files
    do_registration = ops1[0]['do_registration']
    do_nonrigid = ops1[0]['nonrigid']
    for ops in ops1:
        ops['Ly'] = im2write.shape[1]
        ops['Lx'] = im2write.shape[2]
        if not do_registration:
            ops['yrange'] = np.array([0,ops['Ly']])
            ops['xrange'] = np.array([0,ops['Lx']])
        ops['meanImg'] /= ops['nframes']
        if nchannels>1:
            ops['meanImg_chan2'] /= ops['nframes']
        np.save(ops['ops_path'], ops)
    # close all binary files and write ops files
    for j in range(0,nplanes):
        reg_file[j].close()
        if nchannels>1:
            reg_file_chan2[j].close()
    return ops1

def tiff_to_binary(ops):
    # copy ops to list where each element is ops for each plane
    ops1 = utils.init_ops(ops)
    nplanes = ops1[0]['nplanes']
    nchannels = ops1[0]['nchannels']
    # open all binary files for writing
    reg_file = []
    reg_file_chan2=[]
    for ops in ops1:
        reg_file.append(open(ops['reg_file'], 'wb'))
        if nchannels>1:
            reg_file_chan2.append(open(ops['reg_file_chan2'], 'wb'))
    fs, ops = get_tif_list(ops1[0]) # look for tiffs in all requested folders
    for op in ops1:
        op['first_tiffs'] = ops['first_tiffs']
        op['frames_per_folder'] = np.zeros((ops['first_tiffs'].sum(),), np.int32)
    batch_size = 2000
    batch_size = nplanes*nchannels*math.ceil(batch_size/(nplanes*nchannels))
    # loop over all tiffs
    which_folder = -1
    for ik, file in enumerate(fs):
        # size of tiff
        tif = TiffFile(file)
        Ltif = len(tif)
        # keep track of the plane identity of the first frame (channel identity is assumed always 0)
        if ops['first_tiffs'][ik]:
            which_folder += 1
            iplane = 0
        ix = 0
        while 1:
            if ix >= Ltif:
                break
            nfr = min(Ltif - ix, batch_size)
            im = imread(file, pages = range(ix, ix + nfr))
            if len(im.shape) < 3:
                im = np.expand_dims(im, axis=0)
            if type(im[0,0,0]) == np.uint16:
                im = im / 2
            if im.shape[0] > nfr:
                im = im[:nfr, :, :]
            nframes = im.shape[0]
            for j in range(0,nplanes):
                if ik==0 and ix==0:
                    ops1[j]['meanImg'] = np.zeros((im.shape[1],im.shape[2]),np.float32)
                    if nchannels>1:
                        ops1[j]['meanImg_chan2'] = np.zeros((im.shape[1],im.shape[2]),np.float32)
                    ops1[j]['nframes'] = 0
                i0 = nchannels * ((iplane+j)%nplanes)
                if nchannels>1:
                    nfunc = ops['functional_chan']-1
                else:
                    nfunc = 0
                im2write = im[np.arange(int(i0)+nfunc, nframes, nplanes*nchannels),:,:].astype(np.int16)
                ops1[j]['meanImg'] += im2write.astype(np.float32).sum(axis=0)
                reg_file[j].write(bytearray(im2write))
                ops1[j]['nframes'] += im2write.shape[0]
                ops1[j]['frames_per_folder'][which_folder] += im2write.shape[0]
                #print(ops1[j]['frames_per_folder'][which_folder])
                if nchannels>1:
                    im2write = im[np.arange(int(i0)+1-nfunc, nframes, nplanes*nchannels),:,:].astype(np.int16)
                    reg_file_chan2[j].write(bytearray(im2write))
                    ops1[j]['meanImg_chan2'] += im2write.astype(np.float32).sum(axis=0)
                ops1[j]['nframes']+= im2write.shape[0]
            iplane = (iplane-nframes/nchannels)%nplanes
            ix+=nframes
    print(ops1[0]['nframes'])
    # write ops files
    do_registration = ops['do_registration']
    do_nonrigid = ops1[0]['nonrigid']
    for ops in ops1:
        ops['Ly'],ops['Lx'] = ops['meanImg'].shape
        ops['filelist'] = fs
        if not do_registration:
            ops['yrange'] = np.array([0,ops['Ly']])
            ops['xrange'] = np.array([0,ops['Lx']])
        ops['meanImg'] /= ops['nframes']
        if nchannels>1:
            ops['meanImg_chan2'] /= ops['nframes']
        np.save(ops['ops_path'], ops)
    # close all binary files and write ops files
    for j in range(0,nplanes):
        reg_file[j].close()
        if nchannels>1:
            reg_file_chan2[j].close()
    return ops1

def split_multiops(ops1):
    for j in range(len(ops1)):
        if 'dx' in ops1[j] and np.size(ops1[j]['dx'])>1:
            ops1[j]['dx'] = ops1[j]['dx'][j]
            ops1[j]['dy'] = ops1[j]['dy'][j]
    return ops1
def mesoscan_to_binary(ops):
    # copy ops to list where each element is ops for each plane
    # load json file with line start stops
    if 'lines' not in ops:
        fpath = os.path.join(ops['data_path'][0], '*json')
        fs = glob.glob(fpath)
        with open(fs[0], 'r') as f:
            opsj = json.load(f)
        ops['nplanes'] = len(opsj)
    else:
        ops['nplanes'] = len(ops['lines'])
    ops1 = utils.init_ops(ops)
    if 'lines' not in ops:
        for j in range(len(ops1)):
            ops1[j] = {**ops1[j], **opsj[j]}.copy()
    nplanes = ops['nplanes']
    print(nplanes)
    nchannels = ops1[0]['nchannels']
    # open all binary files for writing
    reg_file = []
    reg_file_chan2=[]
    for ops in ops1:
        reg_file.append(open(ops['reg_file'], 'wb'))
        if nchannels>1:
            reg_file_chan2.append(open(ops['reg_file_chan2'], 'wb'))
    fs, ops = get_tif_list(ops1[0]) # look for tiffs in all requested folders
    for op in ops1:
        op['first_tiffs'] = ops['first_tiffs']
        op['frames_per_folder'] = np.zeros((ops['first_tiffs'].sum(),), np.int32)
    if nchannels>1:
        nfunc = ops['functional_chan']-1
    else:
        nfunc = 0
    batch_size = 500
    # loop over all tiffs
    which_folder = -1
    for ik, file in enumerate(fs):
        if ops['first_tiffs'][ik]:
            which_folder += 1
        ix = 0
        while 1:
            im = imread(file, pages = range(ix,ix+batch_size))
            if im.size==0:
                break
            #im = io.imread(file)
            if len(im.shape)<3:
                im = np.expand_dims(im, axis=0)
            nframes = im.shape[0]
            for j in range(0,nplanes):
                if ik==0:
                    ops1[j]['meanImg'] = np.zeros((len(ops1[j]['lines']),im.shape[2]),np.float32)
                    if nchannels>1:
                        ops1[j]['meanImg_chan2'] = np.zeros((len(ops1[j]['lines']),im.shape[2]),np.float32)
                    ops1[j]['nframes'] = 0
                im2write = im[:,ops1[j]['lines'],:].astype(np.int16)
                ops1[j]['meanImg'] += im2write.astype(np.float32).sum(axis=0)
                reg_file[j].write(bytearray(im2write))
                if nchannels>1:
                    #im2write = im[np.arange(1-nfunc, nframes, nplanes*nchannels),:,:].astype(np.int16)
                    reg_file_chan2[j].write(bytearray(im2write))
                    ops1[j]['meanImg_chan2'] += im2write.astype(np.float32).sum(axis=0)
                ops1[j]['nframes'] += im2write.shape[0]
                ops1[j]['frames_per_folder'][which_folder] += im2write.shape[0]
            ix+=nframes
    # write ops files
    do_registration = ops['do_registration']
    do_nonrigid = ops1[0]['nonrigid']
    for ops in ops1:
        ops['Ly'],ops['Lx'] = ops['meanImg'].shape
        if not do_registration:
            ops['yrange'] = np.array([0,ops['Ly']])
            ops['xrange'] = np.array([0,ops['Lx']])
        ops['meanImg'] /= ops['nframes']
        if nchannels>1:
            ops['meanImg_chan2'] /= ops['nframes']
        np.save(ops['ops_path'], ops)
    # close all binary files and write ops files
    for j in range(0,nplanes):
        reg_file[j].close()
        if nchannels>1:
            reg_file_chan2[j].close()
    return ops1

def list_tifs(froot, look_one_level_down):
    first_tiffs = []
    lpath = os.path.join(froot, "*.tif")
    fs  = natsorted(glob.glob(lpath))
    lpath = os.path.join(froot, "*.tiff")
    fs2 = natsorted(glob.glob(lpath))
    fs.extend(fs2)
    if len(fs) > 0:
        first_tiffs.extend(np.zeros((len(fs),), 'bool'))
        first_tiffs[0] = True
    lfs = len(fs)
    if look_one_level_down:
        fdir = glob.glob(os.path.join(froot, "*", ""))
        for folder_down in fdir:
            lpath = os.path.join(folder_down, "*.tif")
            fs3 = natsorted(glob.glob(lpath))
            lpath = os.path.join(folder_down, "*.tiff")
            fs4 = natsorted(glob.glob(lpath))
            fs.extend(fs3)
            fs.extend(fs4)
            if len(fs3)+len(fs4) > 0:
                first_tiffs.extend(np.zeros((len(fs3)+len(fs4),), 'bool'))
                first_tiffs[lfs] = True
                lfs = len(fs)
    return fs, first_tiffs

def get_tif_list(ops):
    froot = ops['data_path']
    if len(froot)==1:
        if len(ops['subfolders'])==0:
            fold_list = ops['data_path']
        else:
            fold_list = []
            for folder_down in ops['subfolders']:
                fold = os.path.join(froot[0], folder_down)
                fold_list.append(fold)
    else:
        fold_list = froot
    fsall = []
    nfs = 0
    first_tiffs = []
    for k,fld in enumerate(fold_list):
        fs, ftiffs = list_tifs(fld, ops['look_one_level_down'])
        fsall.extend(fs)
        first_tiffs.extend(ftiffs)
    if len(fs)==0:
        print('Could not find any tiffs')
        raise Exception('no tiffs')
    else:
        ops['first_tiffs'] = np.array(first_tiffs)
        print('Found %d tifs'%(len(fsall)))
    return fsall, ops

def get_tif_list_old(ops):
    froot = ops['data_path']
    if len(ops['subfolders'])==0:
        fs = list_tifs(ops, froot)
    else:
        fs = []
        for folder_down in ops['subfolders']:
            fold = os.path.join(froot, folder_down)
            fs.extend(list_tifs(ops, fold))
    if fs is None:
        raise Exception('Could not find any tifs')


def get_cells(ops):
    i0 = tic()
    ops['diameter'] = np.array(ops['diameter'])
    if ops['diameter'].size<2:
        ops['diameter'] = int(np.array(ops['diameter']))
        ops['diameter'] = np.array((ops['diameter'], ops['diameter']))
    ops['diameter'] = np.array(ops['diameter']).astype('int32')
    print(ops['diameter'])
    ops, stat = celldetect2.sourcery(ops)
    print('time %4.4f. Found %d ROIs'%(toc(i0), len(stat)))
    # extract fluorescence and neuropil
    F, Fneu, ops = celldetect2.extractF(ops, stat)
    print('time %4.4f. Extracted fluorescence from %d ROIs'%(toc(i0), len(stat)))
    # subtract neuropil
    dF = F - ops['neucoeff'] * Fneu
    # compute activity statistics for classifier
    sk = stats.skew(dF, axis=1)
    sd = np.std(dF, axis=1)
    npix = np.array([stat[n]['npix'] for n in range(len(stat))]).astype('float32')
    npix /= np.mean(npix)
    for k in range(F.shape[0]):
        stat[k]['skew'] = sk[k]
        stat[k]['std']  = sd[k]
        stat[k]['npix_norm'] = npix[k]
    # if second channel, detect bright cells in second channel
<<<<<<< HEAD
    if 'meanImg_chan2' in ops:
        ops, redcell = chan2detect.detect(ops, stat)
        np.save(os.path.join(fpath, 'redcell.npy'), redcell)
=======
    #if 'meanImg_chan2' in ops:
        #ops, stat = chan2detect.detect(ops, stat)
>>>>>>> 57989be1

    # add enhanced mean image
    ops = enhanced_mean_image(ops)
    # save ops
    np.save(ops['ops_path'], ops)
    # save results
    fpath = ops['save_path']
    np.save(os.path.join(fpath,'F.npy'), F)
    np.save(os.path.join(fpath,'Fneu.npy'), Fneu)
    np.save(os.path.join(fpath,'stat.npy'), stat)
    iscell = np.ones((len(stat),2))
    np.save(os.path.join(fpath, 'iscell.npy'), iscell)
    print('results saved to %s'%ops['save_path'])
    return ops

def combined(ops1):
    '''
    Combines all the entries in ops1 into a single result file.
    Multi-plane recordings are arranged to best tile a square.
    Multi-roi recordings are arranged by their dx,dy physical localization.
    '''
    ops = ops1[0]
    if ('dx' not in ops) or ('dy' not in ops):
        Lx = ops['Lx']
        Ly = ops['Ly']
        nX = np.ceil(np.sqrt(ops['Ly'] * ops['Lx'] * len(ops1))/ops['Lx'])
        nX = int(nX)
        nY = int(np.ceil(len(ops1)/nX))
        for j in range(len(ops1)):
            ops1[j]['dx'] = (j%nX) * Lx
            ops1[j]['dy'] = int(j/nX) * Ly
    LY = int(np.amax(np.array([ops['Ly']+ops['dy'] for ops in ops1])))
    LX = int(np.amax(np.array([ops['Lx']+ops['dx'] for ops in ops1])))
    meanImg = np.zeros((LY, LX))
    meanImgE = np.zeros((LY, LX))
    if ops['nchannels']>1:
        meanImg_chan2 = np.zeros((LY, LX))
    Vcorr = np.zeros((LY, LX))
    Nfr = np.amax(np.array([ops['nframes'] for ops in ops1]))
    for k,ops in enumerate(ops1):
        fpath = ops['save_path']
        stat0 = np.load(os.path.join(fpath,'stat.npy'))
        xrange = np.arange(ops['dx'],ops['dx']+ops['Lx'])
        yrange = np.arange(ops['dy'],ops['dy']+ops['Ly'])
        meanImg[np.ix_(yrange, xrange)] = ops['meanImg']
        meanImgE[np.ix_(yrange, xrange)] = ops['meanImgE']
        if ops['nchannels']>1:
            meanImg_chan2[np.ix_(yrange, xrange)] = ops['meanImg_chan2']
        xrange = np.arange(ops['dx']+ops['xrange'][0],ops['dx']+ops['xrange'][-1])
        yrange = np.arange(ops['dy']+ops['yrange'][0],ops['dy']+ops['yrange'][-1])
        Vcorr[np.ix_(yrange, xrange)] = ops['Vcorr']
        for j in range(len(stat0)):
            stat0[j]['xpix'] += ops['dx']
            stat0[j]['ypix'] += ops['dy']
            stat0[j]['med'][0] += ops['dy']
            stat0[j]['med'][1] += ops['dx']
            stat0[j]['iplane'] = k
        F0    = np.load(os.path.join(fpath,'F.npy'))
        Fneu0 = np.load(os.path.join(fpath,'Fneu.npy'))
        spks0 = np.load(os.path.join(fpath,'spks.npy'))
        iscell0 = np.load(os.path.join(fpath,'iscell.npy'))
        nn,nt = F0.shape
        if nt<Nfr:
            fcat    = np.zeros((nn,Nfr-nt), 'float32')
            #print(F0.shape)
            #print(fcat.shape)
            F0      = np.concatenate((F0, fcat), axis=1)
            spks0   = np.concatenate((spks0, fcat), axis=1)
            Fneu0   = np.concatenate((Fneu0, fcat), axis=1)
        if k==0:
            F, Fneu, spks,stat,iscell = F0, Fneu0, spks0,stat0, iscell0
        else:
            F    = np.concatenate((F, F0))
            Fneu = np.concatenate((Fneu, Fneu0))
            spks = np.concatenate((spks, spks0))
            stat = np.concatenate((stat,stat0))
            iscell = np.concatenate((iscell,iscell0))
    ops['meanImg']  = meanImg
    ops['meanImgE'] = meanImgE
    if ops['nchannels']>1:
        ops['meanImg_chan2'] = meanImg_chan2
    ops['Vcorr'] = Vcorr
    ops['Ly'] = LY
    ops['Lx'] = LX
    ops['xrange'] = [0, ops['Lx']]
    ops['yrange'] = [0, ops['Ly']]
    fpath = os.path.join(ops['save_path0'], 'suite2p', 'combined')
    if not os.path.isdir(fpath):
        os.makedirs(fpath)
    ops['save_path'] = fpath
    np.save(os.path.join(fpath, 'F.npy'), F)
    np.save(os.path.join(fpath, 'Fneu.npy'), Fneu)
    np.save(os.path.join(fpath, 'spks.npy'), spks)
    np.save(os.path.join(fpath, 'ops.npy'), ops)
    np.save(os.path.join(fpath, 'stat.npy'), stat)
    np.save(os.path.join(fpath, 'iscell.npy'), iscell)

    # save as matlab file
    if ('save_mat' in ops) and ops['save_mat']:
        matpath = os.path.join(ops['save_path'],'Fall.mat')
        scipy.io.savemat(matpath, {'stat': stat,
                                   'ops': ops,
                                   'F': F,
                                   'Fneu': Fneu,
                                   'spks': spks,
                                   'iscell': iscell})
    return ops

def make_blocks(ops):
    ## split FOV into blocks to register separately
    Ly = ops['Ly']
    Lx = ops['Lx']
    if 'maxregshiftNR' not in ops:
        ops['maxregshiftNR'] = 5
    if 'block_size' not in ops:
        ops['block_size'] = [128, 128]

    ny = int(np.ceil(1.5 * float(Ly) / ops['block_size'][0]))
    nx = int(np.ceil(1.5 * float(Lx) / ops['block_size'][1]))

    if ops['block_size'][0]>=Ly:
        ops['block_size'][0] = Ly
        ny = 1
    if ops['block_size'][1]>=Lx:
        ops['block_size'][1] = Lx
        nx = 1

    ystart = np.linspace(0, Ly - ops['block_size'][0], ny).astype('int')
    xstart = np.linspace(0, Lx - ops['block_size'][1], nx).astype('int')
    ops['yblock'] = []
    ops['xblock'] = []
    for iy in range(ny):
        for ix in range(nx):
            yind = np.array([ystart[iy], ystart[iy]+ops['block_size'][0]])
            xind = np.array([xstart[ix], xstart[ix]+ops['block_size'][1]])
            ops['yblock'].append(yind)
            ops['xblock'].append(xind)
    ops['nblocks'] = [ny, nx]

    ys, xs = np.meshgrid(np.arange(nx), np.arange(ny))
    ys = ys.flatten()
    xs = xs.flatten()
    ds = (ys - ys[:,np.newaxis])**2 + (xs - xs[:,np.newaxis])**2
    R = np.exp(-ds)
    R = R / np.sum(R,axis=0)
    ops['NRsm'] = R.T

    return ops

def sample_frames(ops, ix):
    Ly = ops['Ly']
    Lx = ops['Lx']
    nbytesread =  np.int64(Ly*Lx*2)
    Lyc = ops['yrange'][-1] - ops['yrange'][0]
    Lxc = ops['xrange'][-1] - ops['xrange'][0]
    mov = np.zeros((len(ix), Lyc, Lxc), np.int16)
    # load and bin data
    with open(ops['reg_file'], 'rb') as reg_file:
        for i in range(len(ix)):
            reg_file.seek(nbytesread*ix[i], 0)
            buff = reg_file.read(nbytesread)
            data = np.frombuffer(buff, dtype=np.int16, offset=0)
            data = np.reshape(data, (Ly, Lx))
            mov[i,:,:] = data[ops['yrange'][0]:ops['yrange'][-1], ops['xrange'][0]:ops['xrange'][-1]]
    return mov

def pclowhigh(mov, nlowhigh, nPC):
    nframes, Ly, Lx = mov.shape
    mov = mov.reshape((nframes, -1))
    mov = mov.astype('float32')
    mimg = np.mean(mov, axis=0)
    mov -= mimg
    COV = mov @ mov.T
    w,v = linalg.eigsh(COV, k = nPC)
    v = v[:, ::-1]
    mov += mimg
    mov = mov.reshape((nframes, Ly, Lx))
    pclow  = np.zeros((nPC, Ly, Lx), 'float32')
    pchigh = np.zeros((nPC, Ly, Lx), 'float32')
    for i in range(nPC):
        isort = np.argsort(v[:,i])
        pclow[i,:,:] = np.mean(mov[isort[:nlowhigh],:,:], axis=0)
        pchigh[i,:,:] = np.mean(mov[isort[-nlowhigh:],:,:], axis=0)
    return pclow, pchigh, w

def metric_register(pclow, pchigh, do_phasecorr=True, smooth_sigma=1.15, block_size=(128,128), maxregshift=0.1, maxregshiftNR=5):
    ops = {
        'num_workers': -1,
        'snr_thresh': 1.25,
        'nonrigid': True,
        'num_workers': -1,
        'block_size': np.array(block_size),
        'maxregshiftNR': np.array(maxregshiftNR),
        'maxregshift': np.array(maxregshift),
        'subpixel': 10,
        'do_phasecorr': do_phasecorr,
        'smooth_sigma': smooth_sigma
        }
    nPC, ops['Ly'], ops['Lx'] = pclow.shape

    X = np.zeros((nPC,3))
    ops = make_blocks(ops)
    for i in range(nPC):
        refImg = pclow[i]
        Img = pchigh[i][np.newaxis, :, :]
        #Img = np.tile(Img, (1,1,1))
        maskMul, maskOffset, cfRefImg = register.prepare_masks(refImg, ops)
        maskMulNR, maskOffsetNR, cfRefImgNR = nonrigid.prepare_masks(refImg, ops)
        refAndMasks = [maskMul, maskOffset, cfRefImg, maskMulNR, maskOffsetNR, cfRefImgNR]
        dwrite, ymax, xmax, cmax, yxnr = register.phasecorr(Img, refAndMasks, ops)
        X[i,1] = np.mean((yxnr[0]**2 + yxnr[1]**2)**.5)
        X[i,0] = np.mean((ymax[0]**2 + xmax[0]**2)**.5)
        X[i,2] = np.amax((yxnr[0]**2 + yxnr[1]**2)**.5)

    return X<|MERGE_RESOLUTION|>--- conflicted
+++ resolved
@@ -477,14 +477,9 @@
         stat[k]['std']  = sd[k]
         stat[k]['npix_norm'] = npix[k]
     # if second channel, detect bright cells in second channel
-<<<<<<< HEAD
-    if 'meanImg_chan2' in ops:
-        ops, redcell = chan2detect.detect(ops, stat)
-        np.save(os.path.join(fpath, 'redcell.npy'), redcell)
-=======
     #if 'meanImg_chan2' in ops:
-        #ops, stat = chan2detect.detect(ops, stat)
->>>>>>> 57989be1
+        #ops, redcell = chan2detect.detect(ops, stat)
+        #np.save(os.path.join(fpath, 'redcell.npy'), redcell)
 
     # add enhanced mean image
     ops = enhanced_mean_image(ops)
