--- conflicted
+++ resolved
@@ -26,30 +26,17 @@
         creates cell and neuropil masks and extracts traces
         returns: F (ROIs x time), Fneu (ROIs x time), F_chan2, Fneu_chan2, ops, stat
         F_chan2 and Fneu_chan2 will be empty if no second channel
-<<<<<<< HEAD
     """
 
-=======
-    '''
-    if 'aspect' in ops:
-        dy, dx = int(ops['aspect'] * 10), 10
-    else:
-        d0 = ops['diameter']
-        dy, dx = (d0, d0) if isinstance(d0, int) else d0
->>>>>>> 10043cf4
     t0 = time.time()
     
     # Concatenate stat so a good neuropil function can be formed
     stat_all = stat_manual.copy()
     for n in range(len(stat_orig)):
         stat_all.append(stat_orig[n])
-<<<<<<< HEAD
 
     stat_all = roi_stats(stat_all, ops["Ly"], ops["Lx"], aspect=ops.get("aspect", None),
                          diameter=ops["diameter"])
-=======
-    stat_all = roi_stats(stat_all, ops['Ly'], ops['Lx'], aspect=ops.get('aspect', None), diameter=ops['diameter'])
->>>>>>> 10043cf4
     cell_masks = [
         masks.create_cell_mask(stat, Ly=ops["Ly"], Lx=ops["Lx"],
                                allow_overlap=ops["allow_overlap"]) for stat in stat_all
@@ -66,14 +53,8 @@
     )
     print("Masks made in %0.2f sec." % (time.time() - t0))
 
-<<<<<<< HEAD
     F, Fneu, F_chan2, Fneu_chan2 = extract_traces_from_masks(ops, manual_cell_masks,
                                                              manual_neuropil_masks)
-=======
-    F, Fneu, F_chan2, Fneu_chan2 = extract_traces_from_masks(ops, 
-                                                                  manual_cell_masks, 
-                                                                  manual_neuropil_masks)
->>>>>>> 10043cf4
 
     # compute activity statistics for classifier
     npix = np.array([stat_orig[n]["npix"] for n in range(len(stat_orig))
@@ -590,23 +571,14 @@
         yrange = (np.arange(-1 * int(sizey), 1) + int(posy)).astype(np.int32)
         yrange += int(np.floor(sizey / 2)) + 1
         # what is ellipse circling?
-<<<<<<< HEAD
         br = self.ROI.boundingRect()
         ellipse = np.zeros((yrange.size, xrange.size), "bool")
         x, y = np.meshgrid(np.arange(0, xrange.size, 1), np.arange(0, yrange.size, 1))
         ellipse = ((y - br.center().y())**2 / (br.height() / 2)**2 +
                    (x - br.center().x())**2 / (br.width() / 2)**2) <= 1
-
-=======
-        ellipse = np.zeros((yrange.size, xrange.size), np.bool)
-        x, y = np.meshgrid(np.arange(0, xrange.size, 1), np.arange(0, yrange.size, 1))
-        ellipse = ((y - br.center().y()) ** 2 / (br.height() / 2) ** 2 +
-                   (x - br.center().x()) ** 2 / (br.width() / 2) ** 2) <= 1
-        #checks if rotation is necessary
         if self.ROI.angle() not in (0, 180, -180):
             ellipse, xrange, yrange = self.rotate_ROI(parent, ellipse, xrange, yrange, posx, posy)
         #ensures that ROI is not placed outside of movie coordinates
->>>>>>> 10043cf4
         ellipse = ellipse[:, np.logical_and(xrange >= 0, xrange < parent.Lx)]
         xrange = xrange[np.logical_and(xrange >= 0, xrange < parent.Lx)]
         ellipse = ellipse[np.logical_and(yrange >= 0, yrange < parent.Ly), :]
