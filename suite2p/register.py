--- conflicted
+++ resolved
@@ -204,7 +204,6 @@
     x10 = X[:,  -lcorr:, :lcorr+1]
     return x00, x01, x10, x11
 
-<<<<<<< HEAD
 def phasecorr_cpu(data, refAndMasks, lcorr):
     """ compute phase correlation between data and reference image
 
@@ -227,9 +226,6 @@
         maximum of phase correlation for each frame
 
     """
-=======
-def phasecorr_cpu(data, refAndMasks, lcorr, smooth_sigma_time=0):
->>>>>>> 35c7e6b1
     maskMul    = refAndMasks[0]
     maskOffset = refAndMasks[1]
     cfRefImg   = refAndMasks[2].squeeze()
@@ -297,25 +293,19 @@
     if ops['nonrigid'] and len(refAndMasks)>3:
         nb = ops['nblocks'][0] * ops['nblocks'][1]
         nr=True
-    
+
     # rigid registration
-<<<<<<< HEAD
-    ymax, xmax, cmax = phasecorr(data, refAndMasks[:3], ops)
-    shift_data(data, ymax, xmax)
-    Y = []
-=======
     if ops['smooth_sigma_time'] > 0: # temporal smoothing:
-        data_smooth = gaussian_filter1d(data, sigma=ops['smooth_sigma_time'], axis=0)
+        data_smooth = gaussian_filter1d(data.copy(), sigma=ops['smooth_sigma_time'], axis=0)
         ymax, xmax, cmax = phasecorr(data_smooth, refAndMasks[:3], ops)
     else:
         ymax, xmax, cmax = phasecorr(data, refAndMasks[:3], ops)
     shift_data(data, ymax, xmax, ops['refImg'].mean())
-    
->>>>>>> 35c7e6b1
+
     # non-rigid registration
     if nr:
         if ops['smooth_sigma_time'] > 0: # temporal smoothing:
-            data_smooth = gaussian_filter1d(data, sigma=ops['smooth_sigma_time'], axis=0)
+            data_smooth = gaussian_filter1d(data.copy(), sigma=ops['smooth_sigma_time'], axis=0)
             ymax1, xmax1, cmax1, _ = nonrigid.phasecorr(data_smooth, refAndMasks[3:], ops)
         else:
             ymax1, xmax1, cmax1, _ = nonrigid.phasecorr(data, refAndMasks[3:], ops)
@@ -879,7 +869,7 @@
         if (data.size==0) | (ix >= ops['nframes']):
             break
         data = np.reshape(data[:int(np.floor(data.shape[0]/Ly/Lx)*Ly*Lx)], (-1, Ly, Lx))
-        nframes = data.shape[0]        
+        nframes = data.shape[0]
         iframes = ix + np.arange(0,nframes,1,int)
 
         # get shifts
@@ -976,7 +966,7 @@
             badframes = badframes.flatten().astype(int)
             ops['badframes'][badframes] = True
             print(ops['badframes'].sum())
-    
+
     # return frames which fall outside range
     ops = compute_crop(ops)
 
