--- conflicted
+++ resolved
@@ -1,7 +1,3 @@
-<<<<<<< HEAD
-=======
-
->>>>>>> 57c9b09d
 import glob, h5py, time, os, shutil
 import numpy as np
 #from numpy import fft
@@ -21,12 +17,7 @@
 #    HAS_FFTW=False
 HAS_FFTW=False
 
-try:
-    #os.environ["MKL_NUM_THREADS"] = "1"
-<<<<<<< HEAD
-=======
-    from skimage import io
->>>>>>> 57c9b09d
+try:    
     import mkl_fft
     HAS_MKL=True
 except ImportError:
