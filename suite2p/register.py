import glob, h5py, time, os, shutil
import numpy as np
from scipy.fftpack import next_fast_len
from numpy import random as rnd
import multiprocessing
#import scipy.fftpack as fft
from numpy import fft
from numba import vectorize, complex64, float32
import math
from scipy.signal import medfilt
from scipy.ndimage import laplace
from suite2p import nonrigid, utils, regmetrics
from skimage.external.tifffile import TiffWriter
import gc
import multiprocessing
N_threads = int(multiprocessing.cpu_count() / 2)
#import numexpr3 as ne3
#ne3.set_nthreads(N_threads)

HAS_GPU=False
try:
    import cupy as cp
    from cupyx.scipy.fftpack import fftn, ifftn, get_fft_plan
    HAS_GPU=True
except ImportError:
    HAS_GPU=False

HAS_FFTW=False
try:
    import mkl_fft
    #print('imported mkl_fft successfully')
    HAS_MKL=True
except ImportError:
    HAS_MKL=False
    #print('failed to import mkl_fft - please see issue #182 to fix')

def fft2(data, s=None):
    if s==None:
        s=(data.shape[-2], data.shape[-1])
    if HAS_FFTW:
        x = pyfftw.empty_aligned(data.shape, dtype=np.float32)
        x[:] = data
        fft_object = pyfftw.builders.fftn(x, s=s, axes=(-2,-1),threads=2)
        data = fft_object()
    elif HAS_MKL:
        data = mkl_fft.fft2(data,shape=s,axes=(-2,-1))
    else:
        data = fft.fft2(data, s, axes=(-2,-1))
    return data

def ifft2(data, s=None):
    if s==None:
        s=(data.shape[-2], data.shape[-1])
    if HAS_FFTW:
        x = pyfftw.empty_aligned(data.shape, dtype=np.complex64)
        x[:] = data
        fft_object = pyfftw.builders.ifftn(data, s=s, axes=(-2,-1),threads=2)
        data = fft_object()
    elif HAS_MKL:
        data = mkl_fft.ifft2(data, shape=s, axes=(-2,-1))
    else:
        data = fft.ifft2(data, s, axes=(-2,-1))
    return data


def tic():
    return time.time()
def toc(i0):
    return time.time() - i0

eps0 = 1e-5
sigL = 0.85 # smoothing width for up-sampling kernels, keep it between 0.5 and 1.0...
hp = 60


def gaussian_fft(sig, Ly, Lx):
    ''' gaussian filter in the fft domain with std sig and size Ly,Lx '''
    x = np.arange(0, Lx)
    y = np.arange(0, Ly)
    x = np.abs(x - x.mean())
    y = np.abs(y - y.mean())
    xx, yy = np.meshgrid(x, y)
    hgx = np.exp(-np.square(xx/sig) / 2)
    hgy = np.exp(-np.square(yy/sig) / 2)
    hgg = hgy * hgx
    hgg /= hgg.sum()
    fhg = np.real(fft.fft2(fft.ifftshift(hgg))); # smoothing filter in Fourier domain
    return fhg

def spatial_taper(sig, Ly, Lx):
    ''' spatial taper  on edges with gaussian of std sig '''
    x = np.arange(0, Lx)
    y = np.arange(0, Ly)
    x = np.abs(x - x.mean())
    y = np.abs(y - y.mean())
    xx, yy = np.meshgrid(x, y)
    mY = y.max() - 2*sig
    mX = x.max() - 2*sig
    maskY = 1./(1.+np.exp((yy-mY)/sig))
    maskX = 1./(1.+np.exp((xx-mX)/sig))
    maskMul = maskY * maskX
    return maskMul

def spatial_smooth(data,N):
    ''' spatially smooth data using cumsum over axis=1,2 with window N'''
    pad = np.zeros((data.shape[0], int(N/2), data.shape[2]))
    dsmooth = np.concatenate((pad, data, pad), axis=1)
    pad = np.zeros((dsmooth.shape[0], dsmooth.shape[1], int(N/2)))
    dsmooth = np.concatenate((pad, dsmooth, pad), axis=2)
    # in X
    cumsum = np.cumsum(dsmooth, axis=1)
    dsmooth = (cumsum[:, N:, :] - cumsum[:, :-N, :]) / float(N)
    # in Y
    cumsum = np.cumsum(dsmooth, axis=2)
    dsmooth = (cumsum[:, :, N:] - cumsum[:, :, :-N]) / float(N)
    return dsmooth

def spatial_high_pass(data, N):
    ''' high pass filters data over axis=1,2 with window N'''
    norm = spatial_smooth(np.ones((1, data.shape[1], data.shape[2])), N).squeeze()
    data -= spatial_smooth(data, N) / norm
    return data

def one_photon_preprocess(data, ops):
    ''' pre filtering for one-photon data '''
    if ops['pre_smooth'] > 0:
        ops['pre_smooth'] = int(np.ceil(ops['pre_smooth']/2) * 2)
        data = spatial_smooth(data, ops['pre_smooth'])

    #for n in range(data.shape[0]):
    #    data[n,:,:] = laplace(data[n,:,:])
    ops['spatial_hp'] = int(np.ceil(ops['spatial_hp']/2) * 2)
    data = spatial_high_pass(data, ops['spatial_hp'])
    return data

def prepare_masks(refImg0, ops):
    refImg = refImg0.copy()
    if ops['1Preg']:
        maskSlope    = ops['spatial_taper'] # slope of taper mask at the edges
    else:
        maskSlope    = 3 * ops['smooth_sigma'] # slope of taper mask at the edges
    Ly,Lx = refImg.shape
    maskMul = spatial_taper(maskSlope, Ly, Lx)

    if ops['1Preg']:
        refImg = one_photon_preprocess(refImg[np.newaxis,:,:], ops).squeeze()
    maskOffset = refImg.mean() * (1. - maskMul);

    # reference image in fourier domain
    if ops['pad_fft']:
        cfRefImg   = np.conj(fft.fft2(refImg,
                            (next_fast_len(ops['Ly']), next_fast_len(ops['Lx']))))
    else:
        cfRefImg   = np.conj(fft.fft2(refImg))

    if ops['do_phasecorr']:
        absRef     = np.absolute(cfRefImg);
        cfRefImg   = cfRefImg / (eps0 + absRef)

    # gaussian filter in space
    fhg = gaussian_fft(ops['smooth_sigma'], cfRefImg.shape[0], cfRefImg.shape[1])
    cfRefImg *= fhg

    maskMul = maskMul.astype('float32')
    maskOffset = maskOffset.astype('float32')
    cfRefImg = cfRefImg.astype('complex64')
    cfRefImg = np.reshape(cfRefImg, (1, cfRefImg.shape[0], cfRefImg.shape[1]))
    return maskMul, maskOffset, cfRefImg

def correlation_map(X, refAndMasks, do_phasecorr):
    maskMul    = refAndMasks[0]
    maskOffset = refAndMasks[1]
    cfRefImg   = refAndMasks[2]
    #nimg, Ly, Lx = X.shape
    X = X * maskMul + maskOffset
    X = fft2(X, (cfRefImg.shape[-2], cfRefImg.shape[-1]))
    if do_phasecorr:
        X = X / (eps0 + np.absolute(X))
    X *= cfRefImg
    cc = np.real(ifft2(X))
    cc = fft.fftshift(cc, axes=(-2,-1))
    return cc

def shift_data(X, ymax, xmax, m0):
    ''' rigid shift of X by ymax and xmax '''
    ymax = ymax.flatten()
    xmax = xmax.flatten()
    if X.ndim<3:
        X = X[np.newaxis,:,:]
    nimg, Ly, Lx = X.shape
    for n in range(nimg):
        X[n] = np.roll(X[n], (-ymax[n], -xmax[n]), axis=(0,1))
        yrange = np.arange(0, Ly,1,int) + ymax[n]
        xrange = np.arange(0, Lx,1,int) + xmax[n]
        yrange = yrange[np.logical_or(yrange<0, yrange>Ly-1)] - ymax[n]
        xrange = xrange[np.logical_or(xrange<0, xrange>Lx-1)] - xmax[n]
        X[n][yrange, :] = m0
        X[n][:, xrange] = m0
    return X

@vectorize([complex64(complex64, complex64)], nopython=True, target = 'parallel')
def apply_dotnorm(Y, cfRefImg):
    return (Y*cfRefImg) / (eps0 + np.abs(Y*cfRefImg))

def phasecorr(data, refAndMasks, ops):
    ''' compute registration offsets
        uses phase correlation if ops['do_phasecorr'] '''
    nimg, Ly, Lx = data.shape
    maskMul    = refAndMasks[0]
    maskOffset = refAndMasks[1]
    cfRefImg   = refAndMasks[2].squeeze()

    # maximum registration shift allowed
    maxregshift = np.round(ops['maxregshift'] *np.maximum(Ly, Lx))
    lcorr = int(np.minimum(maxregshift, np.floor(np.minimum(Ly,Lx)/2.)))

    # preprocessing for 1P recordings
    if ops['1Preg']:
        #data = data.copy().astype(np.float32)
        X = one_photon_preprocess(data.copy().astype(np.float32), ops).astype(np.float32)
    else:
        X = data.copy().astype(np.float32)

    X *= maskMul
    X += maskOffset

    ymax, xmax, cmax = phasecorr_cpu(X, cfRefImg, lcorr)

    return ymax, xmax, cmax

def phasecorr_cpu(X, cfRefImg, lcorr):
    nimg = X.shape[0]
    ly,lx = cfRefImg.shape[-2:]
    lyhalf = int(np.floor(ly/2))
    lxhalf = int(np.floor(lx/2))

    # shifts and corrmax
    ymax = np.zeros((nimg,), np.int32)
    xmax = np.zeros((nimg,), np.int32)
    cmax = np.zeros((nimg,), np.float32)

    Y = np.zeros((X.shape[0], ly, lx), 'complex64')
    for t in np.arange(nimg):
        Y[t] = fft2(X[t], s=(ly,lx))
    Y = apply_dotnorm(Y, cfRefImg)
    for t in np.arange(nimg):
        output = np.real(ifft2(Y[t]))
        output = fft.fftshift(output, axes=(-2,-1))
        cc = output[np.ix_(np.arange(lyhalf-lcorr,lyhalf+lcorr+1,1,int),
                        np.arange(lxhalf-lcorr,lxhalf+lcorr+1,1,int))]
        ymax[t], xmax[t] = np.unravel_index(np.argmax(cc, axis=None), cc.shape)
        cmax[t] = cc[ymax[t], xmax[t]]

    ymax, xmax = ymax-lcorr, xmax-lcorr
    return ymax, xmax, cmax

def phasecorr_gpu(X, cfRefImg, lcorr):
    ''' not being used - speed ups only ~30% '''
    nimg,Ly,Lx = X.shape
    ly,lx = cfRefImg.shape[-2:]
    lyhalf = int(np.floor(ly/2))
    lxhalf = int(np.floor(lx/2))

    # put on GPU
    ref_gpu = cp.asarray(cfRefImg)
    x_gpu = cp.asarray(X)

    # phasecorrelation
    x_gpu = fftn(x_gpu, axes=(1,2), overwrite_x=True) * np.sqrt(Ly-1) * np.sqrt(Lx-1)
    for t in range(x_gpu.shape[0]):
        tmp = x_gpu[t,:,:]
        tmp = cp.multiply(tmp, ref_gpu)
        tmp = cp.divide(tmp, cp.absolute(tmp) + 1e-5)
        x_gpu[t,:,:] = tmp
    x_gpu = ifftn(x_gpu, axes=(1,2), overwrite_x=True)  * np.sqrt(Ly-1) * np.sqrt(Lx-1)
    x_gpu = cp.fft.fftshift(cp.real(x_gpu), axes=(1,2))

    # get max index
    x_gpu = x_gpu[cp.ix_(np.arange(0,nimg,1,int),
                    np.arange(lyhalf-lcorr,lyhalf+lcorr+1,1,int),
                    np.arange(lxhalf-lcorr,lxhalf+lcorr+1,1,int))]
    ix = cp.argmax(cp.reshape(x_gpu, (nimg, -1)), axis=1)
    cmax = x_gpu[np.arange(0,nimg,1,int), ix]
    ymax,xmax = cp.unravel_index(ix, (2*lcorr+1,2*lcorr+1))
    cmax = cp.asnumpy(cmax).flatten()
    ymax = cp.asnumpy(ymax)
    xmax = cp.asnumpy(xmax)
    ymax,xmax = ymax-lcorr, xmax-lcorr
    return ymax, xmax, cmax

def register_data(data, refAndMasks, ops):
    ''' register data matrix to reference image and shift '''
    ''' need reference image ops['refImg']'''
    ''' run refAndMasks = prepare_refAndMasks(ops) to get fft'ed masks '''
    ''' calls phasecorr '''
    if ops['bidiphase']!=0:
        data = shift_bidiphase(data.copy(), ops['bidiphase'])
    nr=False
    yxnr = []
    if ops['nonrigid'] and len(refAndMasks)>3:
        nb = ops['nblocks'][0] * ops['nblocks'][1]
        nr=True

    # rigid registration
    ymax, xmax, cmax = phasecorr(data, refAndMasks[:3], ops)
    Y = shift_data(data.copy(), ymax, xmax, ops['refImg'].mean())
    # non-rigid registration
    if nr:
<<<<<<< HEAD
        t0 = tic()
        ymax1, xmax1, cmax1 = nonrigid.phasecorr(Y, refAndMasks[3:], ops)
        yxnr = [ymax1,xmax1,cmax1]
        Y = nonrigid.shift_data(Y, ops, ymax1, xmax1)

=======
        Y = Y.astype(np.float32)
        ymax1, xmax1, cmax1 = nonrigid.phasecorr(Y, refAndMasks[3:], ops)
        yxnr = [ymax1,xmax1,cmax1]
        Y = nonrigid.transform_data(Y, ops, ymax1, xmax1)
>>>>>>> a86fa658
    return Y, ymax, xmax, cmax, yxnr

def get_nFrames(ops):
    if 'keep_movie_raw' in ops and ops['keep_movie_raw']:
        try:
            nbytes = os.path.getsize(ops['raw_file'])
        except:
            print('no raw')
            nbytes = os.path.getsize(ops['reg_file'])
    else:
        nbytes = os.path.getsize(ops['reg_file'])


    nFrames = int(nbytes/(2* ops['Ly'] *  ops['Lx']))
    return nFrames

def subsample_frames(ops, nsamps):
    ''' get nsamps frames from binary file for initial reference image'''
    nFrames = ops['nframes']
    Ly = ops['Ly']
    Lx = ops['Lx']
    frames = np.zeros((nsamps, Ly, Lx), dtype='int16')
    nbytesread = 2 * Ly * Lx
    istart = np.linspace(0, nFrames, 1+nsamps).astype('int64')
    if 'keep_movie_raw' in ops and ops['keep_movie_raw'] and 'raw_file' in ops and os.path.isfile(ops['raw_file']):
        if ops['nchannels']>1:
            if ops['functional_chan'] == ops['align_by_chan']:
                reg_file = open(ops['raw_file'], 'rb')
            else:
                reg_file = open(ops['raw_file_chan2'], 'rb')
        else:
            reg_file = open(ops['raw_file'], 'rb')
    else:
        if ops['nchannels']>1:
            if ops['functional_chan'] == ops['align_by_chan']:
                reg_file = open(ops['reg_file'], 'rb')
            else:
                reg_file = open(ops['reg_file_chan2'], 'rb')
        else:
            reg_file = open(ops['reg_file'], 'rb')
    for j in range(0,nsamps):
        reg_file.seek(nbytesread * istart[j], 0)
        buff = reg_file.read(nbytesread)
        data = np.frombuffer(buff, dtype=np.int16, offset=0)
        buff = []
        frames[j,:,:] = np.reshape(data, (Ly, Lx))
    reg_file.close()
    return frames

def get_bidiphase(frames):
    ''' computes the bidirectional phase offset
        sometimes in line scanning there will be offsets between lines
        if ops['do_bidiphase'], then bidiphase is computed and applied
    '''
    Ly = frames.shape[1]
    Lx = frames.shape[2]
    # lines scanned in 1 direction
    yr1 = np.arange(1, np.floor(Ly/2)*2, 2, int)
    # lines scanned in the other direction
    yr2 = np.arange(0, np.floor(Ly/2)*2, 2, int)

    # compute phase-correlation between lines in x-direction
    d1 = fft.fft(frames[:, yr1, :], axis=2)
    d2 = np.conj(fft.fft(frames[:, yr2, :], axis=2))
    d1 = d1 / (np.abs(d1) + eps0)
    d2 = d2 / (np.abs(d2) + eps0)

    #fhg =  gaussian_fft(1, int(np.floor(Ly/2)), Lx)
    cc = np.real(fft.ifft(d1 * d2 , axis=2))#* fhg[np.newaxis, :, :], axis=2))
    cc = cc.mean(axis=1).mean(axis=0)
    cc = fft.fftshift(cc)
    ix = np.argmax(cc[(np.arange(-10,11,1) + np.floor(Lx/2)).astype(int)])
    ix -= 10
    bidiphase = -1*ix

    return bidiphase

def shift_bidiphase(frames, bidiphase):
    ''' shift frames by bidirectional phase offset, bidiphase '''
    bidiphase = int(bidiphase)
    nt, Ly, Lx = frames.shape
    yr = np.arange(1, np.floor(Ly/2)*2, 2, int)
    ntr = np.arange(0, nt, 1, int)
    if bidiphase > 0:
        xr = np.arange(bidiphase, Lx, 1, int)
        xrout = np.arange(0, Lx-bidiphase, 1, int)
        frames[np.ix_(ntr, yr, xr)] = frames[np.ix_(ntr, yr, xrout)]
    else:
        xr = np.arange(0, bidiphase+Lx, 1, int)
        xrout = np.arange(-bidiphase, Lx, 1, int)
        frames[np.ix_(ntr, yr, xr)] = frames[np.ix_(ntr, yr, xrout)]
    return frames


def pick_init_init(ops, frames):
    nimg = frames.shape[0]
    frames = np.reshape(frames, (nimg,-1)).astype('float32')
    frames = frames - np.reshape(frames.mean(axis=1), (nimg, 1))
    cc = frames @ np.transpose(frames)
    ndiag = np.sqrt(np.diag(cc))
    cc = cc / np.outer(ndiag, ndiag)
    CCsort = -np.sort(-cc, axis = 1)
    bestCC = np.mean(CCsort[:, 1:20], axis=1);
    imax = np.argmax(bestCC)
    indsort = np.argsort(-cc[imax, :])
    refImg = np.mean(frames[indsort[0:20], :], axis = 0)
    refImg = np.reshape(refImg, (ops['Ly'], ops['Lx']))
    return refImg

def refine_init(ops, frames, refImg):
    niter = 8
    nmax  = np.minimum(100, int(frames.shape[0]/2))
    for iter in range(0,niter):
        ops['refImg'] = refImg
        maskMul, maskOffset, cfRefImg = prepare_masks(refImg, ops)
        freg, ymax, xmax, cmax, yxnr = register_data(frames, [maskMul, maskOffset, cfRefImg], ops)
        ymax = ymax.astype(np.float32)
        xmax = xmax.astype(np.float32)
        isort = np.argsort(-cmax)
        nmax = int(frames.shape[0] * (1.+iter)/(2*niter))
        refImg = freg[isort[1:nmax], :, :].mean(axis=0).squeeze()
        dy, dx = -ymax[isort[1:nmax]].mean(), -xmax[isort[1:nmax]].mean()
        # shift data requires an array of shifts
        dy = np.array([int(np.round(dy))])
        dx = np.array([int(np.round(dx))])
        refImg = shift_data(refImg, dy, dx, refImg.mean()).squeeze()
        ymax, xmax = ymax+dy, xmax+dx
    return refImg

def pick_init(ops):
    ''' compute initial reference image from ops['nimg_init'] frames '''
    Ly = ops['Ly']
    Lx = ops['Lx']
    nFrames = ops['nframes']
    nFramesInit = np.minimum(ops['nimg_init'], nFrames)
    frames = subsample_frames(ops, nFramesInit)
    if ops['do_bidiphase'] and ops['bidiphase']==0:
        ops['bidiphase'] = get_bidiphase(frames)
        print('computed bidiphase %d'%ops['bidiphase'])
    if ops['bidiphase'] != 0:
        frames = shift_bidiphase(frames.copy(), ops['bidiphase'])
    refImg = pick_init_init(ops, frames)
    refImg = refine_init(ops, frames, refImg)
    return refImg

def prepare_refAndMasks(refImg,ops):
    maskMul, maskOffset, cfRefImg = prepare_masks(refImg, ops)
    if ops['nonrigid']:
        maskMulNR, maskOffsetNR, cfRefImgNR = nonrigid.prepare_masks(refImg, ops)
        refAndMasks = [maskMul, maskOffset, cfRefImg, maskMulNR, maskOffsetNR, cfRefImgNR]
    else:
        refAndMasks = [maskMul, maskOffset, cfRefImg]
    return refAndMasks

def init_offsets(ops):
    yoff = np.zeros((0,),np.float32)
    xoff = np.zeros((0,),np.float32)
    corrXY = np.zeros((0,),np.float32)
    if ops['nonrigid']:
        nb = ops['nblocks'][0] * ops['nblocks'][1]
        yoff1 = np.zeros((0,nb),np.float32)
        xoff1 = np.zeros((0,nb),np.float32)
        corrXY1 = np.zeros((0,nb),np.float32)
        offsets = [yoff,xoff,corrXY,yoff1,xoff1,corrXY1]
    else:
        offsets = [yoff,xoff,corrXY]

    return offsets

def compute_crop(ops):
    ''' determines ops['badframes'] (using ops['th_badframes'])
        and excludes these ops['badframes'] when computing valid ranges
        from registration in y and x
    '''
    dx = ops['xoff'] - medfilt(ops['xoff'], 101)
    dy = ops['yoff'] - medfilt(ops['yoff'], 101)
    # offset in x and y (normed by mean offset)
    dxy = (dx**2 + dy**2)**.5
    dxy /= dxy.mean()
    # phase-corr of each frame with reference (normed by median phase-corr)
    cXY = ops['corrXY'] / medfilt(ops['corrXY'], 101)
    # exclude frames which have a large deviation and/or low correlation
    px = dxy / np.maximum(0, cXY)
    ops['badframes'] = np.logical_or(px > ops['th_badframes'] * 100, ops['badframes'])
    ymin = np.maximum(0, np.ceil(np.amax(ops['yoff'][np.logical_not(ops['badframes'])])))
    ymax = ops['Ly'] + np.minimum(0, np.floor(np.amin(ops['yoff'])))
    xmin = np.maximum(0, np.ceil(np.amax(ops['xoff'][np.logical_not(ops['badframes'])])))
    xmax = ops['Lx'] + np.minimum(0, np.floor(np.amin(ops['xoff'])))
    ops['yrange'] = [int(ymin), int(ymax)]
    ops['xrange'] = [int(xmin), int(xmax)]
    return ops

def write_tiffs(data, ops, k, ichan):
    if ichan==0:
        if ops['functional_chan']==ops['align_by_chan']:
            tifroot = os.path.join(ops['save_path'], 'reg_tif')
        else:
            tifroot = os.path.join(ops['save_path'], 'reg_tif_chan2')
    else:
        if ops['functional_chan']==ops['align_by_chan']:
            tifroot = os.path.join(ops['save_path'], 'reg_tif')
        else:
            tifroot = os.path.join(ops['save_path'], 'reg_tif_chan2')
    if not os.path.isdir(tifroot):
        os.makedirs(tifroot)
    fname = 'file_chan%0.3d.tif'%k
    with TiffWriter(os.path.join(tifroot, fname)) as tif:
        for i in range(data.shape[0]):
            tif.save(data[i])
    #io.imsave(, data)

def bin_paths(ops, raw):
    raw_file_align = []
    raw_file_alt = []
    reg_file_align = []
    reg_file_alt = []
    if raw:
        if ops['nchannels']>1:
            if ops['functional_chan'] == ops['align_by_chan']:
                raw_file_align = ops['raw_file']
                raw_file_alt = ops['raw_file_chan2']
                reg_file_align = ops['reg_file']
                reg_file_alt = ops['reg_file_chan2']
            else:
                raw_file_align = ops['raw_file_chan2']
                raw_file_alt = ops['raw_file']
                reg_file_align = ops['reg_file_chan2']
                reg_file_alt = ops['reg_file']
        else:
            raw_file_align = ops['raw_file']
            reg_file_align = ops['reg_file']
    else:
        if ops['nchannels']>1:
            if ops['functional_chan'] == ops['align_by_chan']:
                reg_file_align = ops['reg_file']
                reg_file_alt = ops['reg_file_chan2']
            else:
                reg_file_align = ops['reg_file_chan2']
                reg_file_alt = ops['reg_file']
        else:
            reg_file_align = ops['reg_file']
    return reg_file_align, reg_file_alt, raw_file_align, raw_file_alt

def register_binary_to_ref(ops, refImg, reg_file_align, raw_file_align):
    ''' register binary data to reference image refImg '''
    offsets = init_offsets(ops)
    refAndMasks = prepare_refAndMasks(refImg,ops)

    nbatch = ops['batch_size']
    Ly = ops['Ly']
    Lx = ops['Lx']
    nbytesread = 2 * Ly * Lx * nbatch
    raw = 'keep_movie_raw' in ops and ops['keep_movie_raw'] and 'raw_file' in ops and os.path.isfile(ops['raw_file'])
    if raw:
        reg_file_align = open(reg_file_align, 'wb')
        raw_file_align = open(raw_file_align, 'rb')
    else:
        reg_file_align = open(reg_file_align, 'r+b')

    meanImg = np.zeros((Ly, Lx))
    k=0
    nfr=0
    k0 = tic()
    while True:
        if raw:
            buff = raw_file_align.read(nbytesread)
        else:
            buff = reg_file_align.read(nbytesread)
        data = np.frombuffer(buff, dtype=np.int16, offset=0)
        buff = []
        if data.size==0:
            break
        data = np.reshape(data, (-1, Ly, Lx))

        dout = register_data(data, refAndMasks, ops)
        data = np.minimum(dout[0], 2**15 - 2)
        meanImg += data.sum(axis=0)
        data = data.astype('int16')

        # write to reg_file_align
        if not raw:
            reg_file_align.seek(-2*data.size,1)
        reg_file_align.write(bytearray(data))

        # compile offsets (dout[1:])
        for n in range(len(dout)-1):
            if n < 3:
                offsets[n] = np.hstack((offsets[n], dout[n+1]))
            else:
                # add on nonrigid stats
                for m in range(len(dout[-1])):
                    offsets[n+m] = np.vstack((offsets[n+m], dout[-1][m]))

        # write registered tiffs
        if ops['reg_tif']:
            write_tiffs(data, ops, k, 0)

        nfr += data.shape[0]
        k += 1
        if k%5==0:
            print('registered %d/%d frames in time %4.2f'%(nfr, ops['nframes'], toc(k0)))

    print('registered %d/%d frames in time %4.2f'%(nfr, ops['nframes'], toc(k0)))

    # mean image across all frames
    if ops['nchannels']==1 or ops['functional_chan']==ops['align_by_chan']:
        ops['meanImg'] = meanImg/ops['nframes']
    else:
        ops['meanImg_chan2'] = meanImg/ops['nframes']

    reg_file_align.close()
    if raw:
        raw_file_align.close()
    return ops, offsets

def apply_shifts_to_binary(ops, offsets, reg_file_alt, raw_file_alt):
    ''' apply registration shifts to binary data'''
    nbatch = ops['batch_size']
    Ly = ops['Ly']
    Lx = ops['Lx']
    nbytesread = 2 * Ly * Lx * nbatch
    raw = 'keep_movie_raw' in ops and ops['keep_movie_raw']
    ix = 0
    meanImg = np.zeros((Ly, Lx))
    k=0
    k0 = tic()
    if raw:
        reg_file_alt = open(reg_file_alt, 'wb')
        raw_file_alt = open(raw_file_alt, 'rb')
    else:
        reg_file_alt = open(reg_file_alt, 'r+b')
    while True:
        if raw:
            buff = raw_file_alt.read(nbytesread)
        else:
            buff = reg_file_alt.read(nbytesread)

        data = np.frombuffer(buff, dtype=np.int16, offset=0)
        buff = []
        if data.size==0:
            break
        data = np.reshape(data[:int(np.floor(data.shape[0]/Ly/Lx)*Ly*Lx)], (-1, Ly, Lx))
        nframes = data.shape[0]

        # register by pre-determined amount
        iframes = ix + np.arange(0,nframes,1,int)
        if ops['bidiphase']!=0:
            data = shift_bidiphase(data.copy(), ops['bidiphase'])
        ymax, xmax = offsets[0][iframes].astype(np.int32), offsets[1][iframes].astype(np.int32)
        data = shift_data_worker((data.copy(), ymax, xmax, ops['refImg'].mean()))
        if ops['nonrigid']==True:
            ymax1, xmax1 = offsets[3][iframes], offsets[4][iframes]
            data = nonrigid.shift_data_worker((data, ops, ymax1, xmax1))
        data = np.minimum(data, 2**15 - 2)
        meanImg += data.mean(axis=0)
        data = data.astype('int16')
        # write to binary
        if not raw:
            reg_file_alt.seek(-2*data.size,1)
        reg_file_alt.write(bytearray(data))

        # write registered tiffs
        if ops['reg_tif_chan2']:
            write_tiffs(data, ops, k, 1)
        ix += nframes
        k+=1
    if ops['functional_chan']!=ops['align_by_chan']:
        ops['meanImg'] = meanImg/k
    else:
        ops['meanImg_chan2'] = meanImg/k
    print('registered second channel in time %4.2f'%(toc(k0)))

    reg_file_alt.close()
    if raw:
        raw_file_alt.close()
    return ops

def register_binary(ops, refImg=None):
    ''' registration of binary files '''
    # if ops is a list of dictionaries, each will be registered separately
    if (type(ops) is list) or (type(ops) is np.ndarray):
        for op in ops:
            op = register_binary(op)
        return ops

    # make blocks for nonrigid
    if ops['nonrigid']:
        ops = utils.make_blocks(ops)

    ops['nframes'] = get_nFrames(ops)

    # check number of frames and print warnings
    if ops['nframes']<50:
        raise Exception('the total number of frames should be at least 50 ')
    if ops['nframes']<200:
        print('number of frames is below 200, unpredictable behaviors may occur')

    if 'do_regmetrics' in ops:
        do_regmetrics = ops['do_regmetrics']
    else:
        do_regmetrics = True
    do_regmetrics = False

    k0 = tic()

    # compute reference image
    if refImg is not None:
        print('using reference frame given')
        print('will not compute registration metrics')
        do_regmetrics = False
    else:
        refImg = pick_init(ops)
        print('computed reference frame for registration in time %4.2f'%(toc(k0)))
    ops['refImg'] = refImg

    # get binary file paths
    raw = 'keep_movie_raw' in ops and ops['keep_movie_raw'] and 'raw_file' in ops and os.path.isfile(ops['raw_file'])
    reg_file_align, reg_file_alt, raw_file_align, raw_file_alt = bin_paths(ops, raw)

    k = 0
    nfr = 0

    # register binary to reference image
    ops, offsets = register_binary_to_ref(ops, refImg, reg_file_align, raw_file_align)

    if ops['nchannels']>1:
        ops = apply_shifts_to_binary(ops, offsets, reg_file_alt, raw_file_alt)

    ops['yoff'] = offsets[0]
    ops['xoff'] = offsets[1]
    ops['corrXY'] = offsets[2]
    if ops['nonrigid']:
        ops['yoff1'] = offsets[3]
        ops['xoff1'] = offsets[4]
        ops['corrXY1'] = offsets[5]

    # compute valid region
    # ignore user-specified bad_frames.npy
    ops['badframes'] = np.zeros((ops['nframes'],), np.bool)
    if os.path.isfile(os.path.join(ops['data_path'][0], 'bad_frames.npy')):
        badframes = np.load(os.path.join(ops['data_path'][0], 'bad_frames.npy'))
        badframes = badframes.flatten().astype(int)
        ops['badframes'][badframes] = True
        print(ops['badframes'].sum())
    # return frames which fall outside range
    ops = compute_crop(ops)

    if 'ops_path' in ops:
        np.save(ops['ops_path'], ops)

    # compute metrics for registration
    if do_regmetrics and ops['nframes']>=2000:
        ops = regmetrics.get_pc_metrics(ops)
        print('computed registration metrics in time %4.2f'%(toc(k0)))

    if 'ops_path' in ops:
        np.save(ops['ops_path'], ops)
    return ops



def register_npy(Z, ops):
    # if ops does not have refImg, get a new refImg
    if 'refImg' not in ops:
        ops['refImg'] = Z.mean(axis=0)
    ops['nframes'], ops['Ly'], ops['Lx'] = Z.shape

    if ops['nonrigid']:
        ops = utils.make_blocks(ops)

    Ly = ops['Ly']
    Lx = ops['Lx']

    nbatch = ops['batch_size']
    meanImg = np.zeros((Ly, Lx)) # mean of this stack

    yoff = np.zeros((0,),np.float32)
    xoff = np.zeros((0,),np.float32)
    corrXY = np.zeros((0,),np.float32)
    if ops['nonrigid']:
        yoff1 = np.zeros((0,nb),np.float32)
        xoff1 = np.zeros((0,nb),np.float32)
        corrXY1 = np.zeros((0,nb),np.float32)

    maskMul, maskOffset, cfRefImg = prepare_masks(refImg, ops) # prepare masks for rigid registration
    if ops['nonrigid']:
        # prepare masks for non- rigid registration
        maskMulNR, maskOffsetNR, cfRefImgNR = nonrigid.prepare_masks(refImg, ops)
        refAndMasks = [maskMul, maskOffset, cfRefImg, maskMulNR, maskOffsetNR, cfRefImgNR]
        nb = ops['nblocks'][0] * ops['nblocks'][1]
    else:
        refAndMasks = [maskMul, maskOffset, cfRefImg]

    k = 0
    nfr = 0
    Zreg = np.zeros((nframes, Ly, Lx,), 'int16')
    while True:
        irange = np.arange(nfr, nfr+nbatch)
        data = Z[irange, :,:]
        if data.size==0:
            break
        data = np.reshape(data, (-1, Ly, Lx))
        dwrite, ymax, xmax, cmax, yxnr = phasecorr(data, refAndMasks, ops)
        dwrite = dwrite.astype('int16') # need to hold on to this
        meanImg += dwrite.sum(axis=0)
        yoff = np.hstack((yoff, ymax))
        xoff = np.hstack((xoff, xmax))
        corrXY = np.hstack((corrXY, cmax))
        if ops['nonrigid']:
            yoff1 = np.vstack((yoff1, yxnr[0]))
            xoff1 = np.vstack((xoff1, yxnr[1]))
            corrXY1 = np.vstack((corrXY1, yxnr[2]))
        nfr += dwrite.shape[0]
        Zreg[irange] = dwrite

        k += 1
        if k%5==0:
            print('registered %d/%d frames in time %4.2f'%(nfr, ops['nframes'], toc(k0)))

    # compute some potentially useful info
    ops['th_badframes'] = 100
    dx = xoff - medfilt(xoff, 101)
    dy = yoff - medfilt(yoff, 101)
    dxy = (dx**2 + dy**2)**.5
    cXY = corrXY / medfilt(corrXY, 101)
    px = dxy/np.mean(dxy) / np.maximum(0, cXY)
    ops['badframes'] = px > ops['th_badframes']
    ymin = np.maximum(0, np.ceil(np.amax(yoff[np.logical_not(ops['badframes'])])))
    ymax = ops['Ly'] + np.minimum(0, np.floor(np.amin(yoff)))
    xmin = np.maximum(0, np.ceil(np.amax(xoff[np.logical_not(ops['badframes'])])))
    xmax = ops['Lx'] + np.minimum(0, np.floor(np.amin(xoff)))
    ops['yrange'] = [int(ymin), int(ymax)]
    ops['xrange'] = [int(xmin), int(xmax)]
    ops['corrXY'] = corrXY

    ops['yoff'] = yoff
    ops['xoff'] = xoff

    if ops['nonrigid']:
        ops['yoff1'] = yoff1
        ops['xoff1'] = xoff1
        ops['corrXY1'] = corrXY1

    ops['meanImg'] = meanImg/ops['nframes']

    return Zreg, ops

def shift_data_subpixel(inputs):
    ''' rigid shift of X by ymax and xmax '''
    ''' allows subpixel shifts '''
    ''' ** not being used ** '''
    X, ymax, xmax, pad_fft = inputs
    ymax = ymax.flatten()
    xmax = xmax.flatten()
    if X.ndim<3:
        X = X[np.newaxis,:,:]

    nimg, Ly0, Lx0 = X.shape
    if pad_fft:
        X = fft2(X.astype('float32'), (next_fast_len(Ly0), next_fast_len(Lx0)))
    else:
        X = fft2(X.astype('float32'))
    nimg, Ly, Lx = X.shape
    Ny = fft.ifftshift(np.arange(-np.fix(Ly/2), np.ceil(Ly/2)))
    Nx = fft.ifftshift(np.arange(-np.fix(Lx/2), np.ceil(Lx/2)))
    [Nx,Ny] = np.meshgrid(Nx,Ny)
    Nx = Nx.astype('float32') / Lx
    Ny = Ny.astype('float32') / Ly
    dph = Nx * np.reshape(xmax, (-1,1,1)) + Ny * np.reshape(ymax, (-1,1,1))
    Y = np.real(ifft2(X * np.exp((2j * np.pi) * dph)))
    # crop back to original size
    if Ly0<Ly or Lx0<Lx:
        Lyhalf = int(np.floor(Ly/2))
        Lxhalf = int(np.floor(Lx/2))
        Y = Y[np.ix_(np.arange(0,nimg,1,int),
                     np.arange(-np.fix(Ly0/2), np.ceil(Ly0/2),1,int) + Lyhalf,
                     np.arange(-np.fix(Lx0/2), np.ceil(Lx0/2),1,int) + Lxhalf)]
    return Y<|MERGE_RESOLUTION|>--- conflicted
+++ resolved
@@ -306,18 +306,10 @@
     Y = shift_data(data.copy(), ymax, xmax, ops['refImg'].mean())
     # non-rigid registration
     if nr:
-<<<<<<< HEAD
-        t0 = tic()
-        ymax1, xmax1, cmax1 = nonrigid.phasecorr(Y, refAndMasks[3:], ops)
-        yxnr = [ymax1,xmax1,cmax1]
-        Y = nonrigid.shift_data(Y, ops, ymax1, xmax1)
-
-=======
         Y = Y.astype(np.float32)
         ymax1, xmax1, cmax1 = nonrigid.phasecorr(Y, refAndMasks[3:], ops)
         yxnr = [ymax1,xmax1,cmax1]
         Y = nonrigid.transform_data(Y, ops, ymax1, xmax1)
->>>>>>> a86fa658
     return Y, ymax, xmax, cmax, yxnr
 
 def get_nFrames(ops):
